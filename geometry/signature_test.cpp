--- conflicted
+++ resolved
@@ -50,16 +50,10 @@
                                {2.0 * Metre, -5.0 * Metre, 6.0 * Metre},
                                {3.0 * Metre, 6.0 * Metre, 4.0 * Metre}))) {}
 
-<<<<<<< HEAD
-  Vector<Length, R1> vector_;
-  Bivector<Length, R1> bivector_;
-  Trivector<Length, R1> trivector_;
-  SymmetricBilinearForm<Length, R1> const form_;
-=======
   Vector<Length, R1> const vector_;
   Bivector<Length, R1> const bivector_;
   Trivector<Length, R1> const trivector_;
->>>>>>> daf3bbf1
+  SymmetricBilinearForm<Length, R1> const form_;
 };
 
 using SignatureDeathTest = SignatureTest;
