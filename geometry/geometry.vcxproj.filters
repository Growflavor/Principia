﻿<?xml version="1.0" encoding="utf-8"?>
<Project ToolsVersion="4.0" xmlns="http://schemas.microsoft.com/developer/msbuild/2003">
  <ItemGroup>
    <Filter Include="Source Files">
      <UniqueIdentifier>{4FC737F1-C7A5-4376-A066-2A32D752A2FF}</UniqueIdentifier>
      <Extensions>cpp;c;cc;cxx;def;odl;idl;hpj;bat;asm;asmx</Extensions>
    </Filter>
    <Filter Include="Header Files">
      <UniqueIdentifier>{93995380-89BD-4b04-88EB-625FBE52EBFB}</UniqueIdentifier>
      <Extensions>h;hh;hpp;hxx;hm;inl;inc;xsd</Extensions>
    </Filter>
    <Filter Include="Test Files">
      <UniqueIdentifier>{6c627518-7018-4547-aeb6-f1b7d5a3fee5}</UniqueIdentifier>
    </Filter>
  </ItemGroup>
  <ItemGroup>
    <ClInclude Include="grassmann.hpp">
      <Filter>Header Files</Filter>
    </ClInclude>
    <ClInclude Include="rotation.hpp">
      <Filter>Header Files</Filter>
    </ClInclude>
    <ClInclude Include="sign.hpp">
      <Filter>Header Files</Filter>
    </ClInclude>
    <ClInclude Include="permutation.hpp">
      <Filter>Header Files</Filter>
    </ClInclude>
    <ClInclude Include="quaternion.hpp">
      <Filter>Header Files</Filter>
    </ClInclude>
    <ClInclude Include="linear_map.hpp">
      <Filter>Header Files</Filter>
    </ClInclude>
    <ClInclude Include="r3_element.hpp">
      <Filter>Header Files</Filter>
    </ClInclude>
    <ClInclude Include="grassmann_body.hpp">
      <Filter>Source Files</Filter>
    </ClInclude>
    <ClInclude Include="permutation_body.hpp">
      <Filter>Source Files</Filter>
    </ClInclude>
    <ClInclude Include="quaternion_body.hpp">
      <Filter>Source Files</Filter>
    </ClInclude>
    <ClInclude Include="r3_element_body.hpp">
      <Filter>Source Files</Filter>
    </ClInclude>
    <ClInclude Include="rotation_body.hpp">
      <Filter>Source Files</Filter>
    </ClInclude>
    <ClInclude Include="sign_body.hpp">
      <Filter>Source Files</Filter>
    </ClInclude>
    <ClInclude Include="orthogonal_map.hpp">
      <Filter>Header Files</Filter>
    </ClInclude>
    <ClInclude Include="orthogonal_map_body.hpp">
      <Filter>Source Files</Filter>
    </ClInclude>
    <ClInclude Include="affine_map.hpp">
      <Filter>Header Files</Filter>
    </ClInclude>
    <ClInclude Include="point.hpp">
      <Filter>Header Files</Filter>
    </ClInclude>
    <ClInclude Include="point_body.hpp">
      <Filter>Source Files</Filter>
    </ClInclude>
  </ItemGroup>
  <ItemGroup>
    <ClCompile Include="sign_test.cpp">
      <Filter>Test Files</Filter>
    </ClCompile>
    <ClCompile Include="orthogonal_map_test.cpp">
      <Filter>Test Files</Filter>
    </ClCompile>
    <ClCompile Include="rotation_test.cpp">
      <Filter>Test Files</Filter>
    </ClCompile>
    <ClCompile Include="quaternion_test.cpp">
      <Filter>Test Files</Filter>
    </ClCompile>
    <ClCompile Include="point_test.cpp">
      <Filter>Test Files</Filter>
    </ClCompile>
<<<<<<< HEAD
    <ClCompile Include="r3_element_test.cpp">
=======
    <ClCompile Include="permutation_test.cpp">
>>>>>>> 7176f141
      <Filter>Test Files</Filter>
    </ClCompile>
  </ItemGroup>
</Project><|MERGE_RESOLUTION|>--- conflicted
+++ resolved
@@ -85,11 +85,10 @@
     <ClCompile Include="point_test.cpp">
       <Filter>Test Files</Filter>
     </ClCompile>
-<<<<<<< HEAD
+    <ClCompile Include="permutation_test.cpp">
+      <Filter>Test Files</Filter>
+    </ClCompile>
     <ClCompile Include="r3_element_test.cpp">
-=======
-    <ClCompile Include="permutation_test.cpp">
->>>>>>> 7176f141
       <Filter>Test Files</Filter>
     </ClCompile>
   </ItemGroup>
