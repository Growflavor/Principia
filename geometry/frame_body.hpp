﻿
#pragma once

#include "geometry/frame.hpp"

#include <string>

#include "base/fingerprint2011.hpp"
#include "geometry/named_quantities.hpp"
#include "google/protobuf/descriptor.h"

namespace principia {
namespace geometry {
namespace internal_frame {

using base::Fingerprint2011;

// Utility for fingerprinting.
inline uint32_t Fingerprint(std::string const& s) {
  return Fingerprint2011(s.c_str(), s.size()) & 0xFFFFFFFF;
}

template<typename FrameTag,
         FrameMotion motion_, Handedness handedness_, FrameTag tag_>
void Frame<FrameTag, motion_, handedness_, tag_>::WriteToMessage(
  not_null<serialization::Frame*> const message) {
  if constexpr (google::protobuf::is_proto_enum<FrameTag>::value) {
    std::string const& tag_type_full_name =
        google::protobuf::GetEnumDescriptor<Tag>()->full_name();

    message->set_tag_type_fingerprint(Fingerprint(tag_type_full_name));
    message->set_tag(static_cast<int>(tag));
    message->set_is_inertial(is_inertial);
  } else {
    LOG(FATAL) << "Non serializable frame with tag " << static_cast<int>(tag_)
               << ", motion " << motion_ << ", handedness "
               << static_cast<int>(handedness_);
  }
}

<<<<<<< HEAD
template<typename FrameTag,
         FrameMotion motion_, Handedness handedness_, FrameTag tag_>
template<typename>
void Frame<FrameTag, motion_, handedness_, tag_>::ReadFromMessage(
=======
template<typename FrameTag, FrameTag tag_,
         FrameMotion motion_, Handedness handedness_>
template<typename T, typename>
void Frame<FrameTag, tag_, motion_, handedness_>::ReadFromMessage(
>>>>>>> fa8f412f
  serialization::Frame const& message) {
  std::string const& tag_type_full_name =
      google::protobuf::GetEnumDescriptor<Tag>()->full_name();

  CHECK_EQ(Fingerprint(tag_type_full_name), message.tag_type_fingerprint())
      << tag_type_full_name;
  CHECK_EQ(static_cast<int>(tag), message.tag());
  CHECK_EQ(is_inertial, message.is_inertial());
}

// Default-initialized to {0, 0, 0}.
template<typename FrameTag,
         FrameMotion motion_, Handedness handedness_, FrameTag tag_>
Position<Frame<FrameTag, motion_, handedness_, tag_>> const
Frame<FrameTag, motion_, handedness_, tag_>::origin;
template<typename FrameTag,
         FrameMotion motion_, Handedness handedness_, FrameTag tag_>
Velocity<Frame<FrameTag, motion_, handedness_, tag_>> const
Frame<FrameTag, motion_, handedness_, tag_>::unmoving;

inline void ReadFrameFromMessage(
    serialization::Frame const& message,
    google::protobuf::EnumValueDescriptor const*& enum_value_descriptor,
    bool& is_inertial) {
  // Look at the enumeration types nested in serialization::Frame for one that
  // matches our fingerprint.
  const google::protobuf::Descriptor* frame_descriptor =
      serialization::Frame::descriptor();
  enum_value_descriptor = nullptr;
  for (int i = 0; i < frame_descriptor->enum_type_count(); ++i) {
    const google::protobuf::EnumDescriptor* enum_type_descriptor =
        frame_descriptor->enum_type(i);
    std::string const& enum_type_full_name = enum_type_descriptor->full_name();
    if (Fingerprint(enum_type_full_name) == message.tag_type_fingerprint()) {
      enum_value_descriptor =
          enum_type_descriptor->FindValueByNumber(message.tag());
      break;
    }
  }
  CHECK_NOTNULL(enum_value_descriptor);
  is_inertial = message.is_inertial();
}

}  // namespace internal_frame
}  // namespace geometry
}  // namespace principia<|MERGE_RESOLUTION|>--- conflicted
+++ resolved
@@ -38,17 +38,10 @@
   }
 }
 
-<<<<<<< HEAD
 template<typename FrameTag,
          FrameMotion motion_, Handedness handedness_, FrameTag tag_>
-template<typename>
+template<typename T, typename>
 void Frame<FrameTag, motion_, handedness_, tag_>::ReadFromMessage(
-=======
-template<typename FrameTag, FrameTag tag_,
-         FrameMotion motion_, Handedness handedness_>
-template<typename T, typename>
-void Frame<FrameTag, tag_, motion_, handedness_>::ReadFromMessage(
->>>>>>> fa8f412f
   serialization::Frame const& message) {
   std::string const& tag_type_full_name =
       google::protobuf::GetEnumDescriptor<Tag>()->full_name();
