﻿
#include "geometry/symmetric_bilinear_form.hpp"

#include "geometry/frame.hpp"
#include "geometry/grassmann.hpp"
#include "geometry/r3_element.hpp"
#include "geometry/r3x3_matrix.hpp"
#include "gmock/gmock.h"
#include "gtest/gtest.h"
#include "quantities/quantities.hpp"
#include "quantities/si.hpp"
#include "serialization/geometry.pb.h"
#include "testing_utilities/almost_equals.hpp"
#include "testing_utilities/componentwise.hpp"
#include "testing_utilities/matchers.hpp"
#include "testing_utilities/vanishes_before.hpp"

namespace principia {
namespace geometry {
namespace internal_symmetric_bilinear_form {

using quantities::Length;
using quantities::Pow;
using quantities::Square;
using quantities::si::Metre;
using testing_utilities::AlmostEquals;
using testing_utilities::Componentwise;
using testing_utilities::EqualsProto;
using testing_utilities::VanishesBefore;
using ::testing::Eq;

class SymmetricBilinearFormTest : public ::testing::Test {
 protected:
  using World = Frame<serialization::Frame::TestTag,
                      Inertial,
                      Handedness::Right,
                      serialization::Frame::TEST>;
  using Eigenworld = Frame<serialization::Frame::TestTag,
                           Inertial,
                           Handedness::Right,
                           serialization::Frame::TEST1>;

  SymmetricBilinearFormTest() {}

  template<typename Frame>
  SymmetricBilinearForm<Length, Frame, Vector> MakeSymmetricBilinearForm(
      R3x3Matrix<double> const& untyped_matrix) {
    R3x3Matrix<Length> const typed_matrix(
        R3Element<double>(
            untyped_matrix(0, 0), untyped_matrix(0, 1), untyped_matrix(0, 2)) *
            Metre,
        R3Element<double>(
            untyped_matrix(1, 0), untyped_matrix(1, 1), untyped_matrix(1, 2)) *
            Metre,
        R3Element<double>(
            untyped_matrix(2, 0), untyped_matrix(2, 1), untyped_matrix(2, 2)) *
            Metre);
    return SymmetricBilinearForm<Length, Frame, Vector>(typed_matrix);
  }
};

TEST_F(SymmetricBilinearFormTest, Equality) {
  auto const f1 = MakeSymmetricBilinearForm<World>(
                      R3x3Matrix<double>({1,  2,  4},
                                         {2, -3,  5},
                                         {4,  5,  0}));
  auto const f2 = MakeSymmetricBilinearForm<World>(
                      R3x3Matrix<double>({1, 2, 3},
                                         {2, 4, 0},
                                         {3, 0, 5}));
  EXPECT_TRUE(f1 == f1);
  EXPECT_TRUE(f1 != f2);
}

TEST_F(SymmetricBilinearFormTest, UnaryOperators) {
  auto const f = MakeSymmetricBilinearForm<World>(
                     R3x3Matrix<double>({1,  2,  4},
                                        {2, -3,  5},
                                        {4,  5,  0}));
  EXPECT_THAT(+f,
              Eq(MakeSymmetricBilinearForm<World>(
                  R3x3Matrix<double>({1,  2,  4},
                                     {2, -3,  5},
                                     {4,  5,  0}))));
  EXPECT_THAT(-f,
              Eq(MakeSymmetricBilinearForm<World>(
                  R3x3Matrix<double>({-1, -2, -4},
                                     {-2,  3, -5},
                                     {-4, -5,  0}))));
}

TEST_F(SymmetricBilinearFormTest, BinaryOperators) {
  auto const f1 = MakeSymmetricBilinearForm<World>(
                      R3x3Matrix<double>({1,  2,  4},
                                         {2, -3,  5},
                                         {4,  5,  0}));
  auto const f2 = MakeSymmetricBilinearForm<World>(
                      R3x3Matrix<double>({1, 2, 3},
                                         {2, 4, 0},
                                         {3, 0, 5}));
  EXPECT_THAT(f1 + f2,
              Eq(MakeSymmetricBilinearForm<World>(
                  R3x3Matrix<double>({2, 4, 7},
                                     {4, 1, 5},
                                     {7, 5, 5}))));
  EXPECT_THAT(f1 - f2,
              Eq(MakeSymmetricBilinearForm<World>(
                  R3x3Matrix<double>({0,  0,  1},
                                     {0, -7,  5},
                                     {1,  5,  -5}))));
  EXPECT_THAT((-2) * f1,
              Eq(MakeSymmetricBilinearForm<World>(
                     R3x3Matrix<double>({-2,  -4,  -8},
                                        {-4,   6, -10},
                                        {-8, -10,   0}))));
  EXPECT_THAT(f1 * 3,
              Eq(MakeSymmetricBilinearForm<World>(
                     R3x3Matrix<double>({ 3,  6, 12},
                                        { 6, -9, 15},
                                        {12, 15,  0}))));
  EXPECT_THAT(f1 / 2,
              Eq(MakeSymmetricBilinearForm<World>(
                     R3x3Matrix<double>({0.5,    1,   2},
                                        {  1, -1.5, 2.5},
                                        {  2,  2.5,   0}))));
}

TEST_F(SymmetricBilinearFormTest, Assignment) {
  auto const f1 = MakeSymmetricBilinearForm<World>(
                      R3x3Matrix<double>({1,  2,  4},
                                         {2, -3,  5},
                                         {4,  5,  0}));
  auto const f2 = MakeSymmetricBilinearForm<World>(
                      R3x3Matrix<double>({1, 2, 3},
                                         {2, 4, 0},
                                         {3, 0, 5}));
  auto a = f1;
  auto b = f1;
  auto c = f1;
  auto d = f1;
  a += f2;
  b -= f2;
  c *= 3;
  d /= 2;
  EXPECT_THAT(a,
              Eq(MakeSymmetricBilinearForm<World>(
                  R3x3Matrix<double>({2, 4, 7},
                                     {4, 1, 5},
                                     {7, 5, 5}))));
  EXPECT_THAT(b,
              Eq(MakeSymmetricBilinearForm<World>(
                  R3x3Matrix<double>({0,  0,  1},
                                     {0, -7,  5},
                                     {1,  5,  -5}))));
  EXPECT_THAT(c,
              Eq(MakeSymmetricBilinearForm<World>(
                     R3x3Matrix<double>({ 3,  6, 12},
                                        { 6, -9, 15},
                                        {12, 15,  0}))));
  EXPECT_THAT(d,
              Eq(MakeSymmetricBilinearForm<World>(
                     R3x3Matrix<double>({0.5,    1,   2},
                                        {  1, -1.5, 2.5},
                                        {  2,  2.5,   0}))));
}

TEST_F(SymmetricBilinearFormTest, LinearMap) {
  auto const f = MakeSymmetricBilinearForm<World>(
                     R3x3Matrix<double>({1,  2,  4},
                                        {2, -3,  5},
                                        {4,  5,  0}));
  Vector<Length, World> v({1.0 * Metre, 3.0 * Metre, -1.0 * Metre});
  EXPECT_THAT(
      f * v,
      Eq(Vector<Square<Length>, World>({3.0 * Pow<2>(Metre),
                                        -12.0 * Pow<2>(Metre),
                                        19.0 * Pow<2>(Metre)})));
  EXPECT_THAT(
      v * f,
      Eq(Vector<Square<Length>, World>({3.0 * Pow<2>(Metre),
                                        -12.0 * Pow<2>(Metre),
                                        19.0 * Pow<2>(Metre)})));
}

TEST_F(SymmetricBilinearFormTest, SymmetricProduct) {
  Vector<Length, World> v1({1.0 * Metre, 3.0 * Metre, -1.0 * Metre});
  Vector<double, World> v2({2.0, 6.0, -5.0});
  EXPECT_THAT(SymmetricProduct(v1, v2),
              Eq(MakeSymmetricBilinearForm<World>(
                     R3x3Matrix<double>({   2,     6,  -3.5},
                                        {   6,    18, -10.5},
                                        {-3.5, -10.5,   5}))));
}

TEST_F(SymmetricBilinearFormTest, Anticommutator) {
  auto const f = MakeSymmetricBilinearForm<World>({{1,  2, 4},
                                                   {2, -3, 5},
                                                   {4,  5, 0}});
  Vector<Length, World> const v({2 * Metre, 5 * Metre, 1 * Metre});
  Vector<Length, World> const w({4 * Metre, 2 * Metre, 1 * Metre});
  Bivector<Length, World> const a({3 * Metre, 8 * Metre, 0 * Metre});
  Bivector<Length, World> const b({1 * Metre, 3 * Metre, -5 * Metre});
  EXPECT_THAT(
      Anticommutator(f, b),
      Eq(Bivector<Square<Length>, World>(
          {11 * Pow<2>(Metre), 26 * Pow<2>(Metre), -9 * Pow<2>(Metre)})));

  EXPECT_THAT(f.Anticommutator() * b, Eq(Anticommutator(f, b)));
  EXPECT_THAT(f.Anticommutator()(a, b),
              Eq(InnerProduct(a, Anticommutator(f, b))));
  EXPECT_THAT(Anticommutator(f, Wedge(v, w)),
              Eq(Wedge(f * v, w) + Wedge(v, f * w)));
}

TEST_F(SymmetricBilinearFormTest, AnticommutatorDiagonalization) {
  auto const f = MakeSymmetricBilinearForm<World>({{1, 0, 0},
                                                   {0, 9, 0},
                                                   {0, 0, 2}});
  using VectorEigenframe = Frame<enum class VectorTag>;
  using BivectorEigenframe = Frame<enum class BivectorTag>;
  auto const eigenvector = [](int i) {
    R3Element<double> result;
    result[i] = 1;
    return Vector<double, VectorEigenframe>(result);
  };
  auto const bieigenvector = [](int i) {
    R3Element<double> result;
    result[i] = 1;
    return Bivector<double, BivectorEigenframe>(result);
  };
  auto const vector_eigensystem = f.Diagonalize<VectorEigenframe>();
  auto const bivector_eigensystem =
      f.Anticommutator().Diagonalize<BivectorEigenframe>();
  EXPECT_THAT(vector_eigensystem.rotation(eigenvector(0)),
              Componentwise(1, 0, 0));
  EXPECT_THAT(vector_eigensystem.rotation(eigenvector(1)),
              Componentwise(0, VanishesBefore(1, 1), -1));
  EXPECT_THAT(vector_eigensystem.rotation(eigenvector(2)),
              Componentwise(0, 1, VanishesBefore(1, 1)));

  EXPECT_THAT(bivector_eigensystem.rotation(bieigenvector(0)),
              Componentwise(0, 1, 0));
  EXPECT_THAT(bivector_eigensystem.rotation(bieigenvector(1)),
              Componentwise(0, 0, -1));
  EXPECT_THAT(bivector_eigensystem.rotation(bieigenvector(2)),
              Componentwise(-1, 0, 0));
}

TEST_F(SymmetricBilinearFormTest, InnerProductForm) {
  Vector<Length, World> v1({1.0 * Metre, 3.0 * Metre, -1.0 * Metre});
  Vector<double, World> v2({2.0, 6.0, -5.0});
<<<<<<< HEAD
  auto const a = InnerProductForm<World, Vector>()(v1, v2);
  EXPECT_THAT((InnerProductForm<World, Vector>()(v1, v2)), Eq(25 * Metre));
=======
  EXPECT_THAT(InnerProductForm<World>()(v1, v2), Eq(25 * Metre));
>>>>>>> 5399b91b
}

TEST_F(SymmetricBilinearFormTest, Apply) {
  auto const f = MakeSymmetricBilinearForm<World>(
                     R3x3Matrix<double>({1,  2,  4},
                                        {2, -3,  5},
                                        {4,  5,  0}));
  Vector<Length, World> v1({1.0 * Metre, 3.0 * Metre, -1.0 * Metre});
  Vector<Length, World> v2({2.0 * Metre, 6.0 * Metre, -5.0 * Metre});
  EXPECT_THAT(f(v1, v2), Eq(-161 * Pow<3>(Metre)));
}

TEST_F(SymmetricBilinearFormTest, Serialization) {
  auto const f = MakeSymmetricBilinearForm<World>(
                     R3x3Matrix<double>({1,  2,  4},
                                        {2, -3,  5},
                                        {4,  5,  0}));
  serialization::SymmetricBilinearForm message1;
  f.WriteToMessage(&message1);
  EXPECT_TRUE(message1.has_frame());
  EXPECT_TRUE(message1.has_matrix());
  auto const g =
      SymmetricBilinearForm<Length, World, Vector>::ReadFromMessage(message1);
  EXPECT_EQ(f, g);
  serialization::SymmetricBilinearForm message2;
  g.WriteToMessage(&message2);
  EXPECT_THAT(message2, EqualsProto(message1));
}

TEST_F(SymmetricBilinearFormTest, Diagonalize) {
  // A simple test where it's clear what the eigensystem should be.
  {
    auto const f = MakeSymmetricBilinearForm<World>(
                       R3x3Matrix<double>({1,  0,  0},
                                          {0, -3,  0},
                                          {0,  0,  2}));
    auto const f_eigensystem = f.Diagonalize<Eigenworld>();

    Vector<double, Eigenworld> const e₀({1, 0, 0});
    Vector<double, Eigenworld> const e₁({0, 1, 0});
    Vector<double, Eigenworld> const e₂({0, 0, 1});
    EXPECT_THAT(f_eigensystem.form(e₀, e₀), AlmostEquals(-3 * Metre, 1));
    EXPECT_THAT(f_eigensystem.form(e₀, e₁), AlmostEquals(0 * Metre, 0));
    EXPECT_THAT(f_eigensystem.form(e₀, e₂), AlmostEquals(0 * Metre, 0));
    EXPECT_THAT(f_eigensystem.form(e₁, e₀), AlmostEquals(0 * Metre, 0));
    EXPECT_THAT(f_eigensystem.form(e₁, e₁), AlmostEquals(1 * Metre, 6));
    EXPECT_THAT(f_eigensystem.form(e₁, e₂), AlmostEquals(0 * Metre, 0));
    EXPECT_THAT(f_eigensystem.form(e₂, e₀), AlmostEquals(0 * Metre, 0));
    EXPECT_THAT(f_eigensystem.form(e₂, e₁), AlmostEquals(0 * Metre, 0));
    EXPECT_THAT(f_eigensystem.form(e₂, e₂), AlmostEquals(2 * Metre, 1));

    Vector<double, World> const w₀({ 0, 1, 0});
    Vector<double, World> const w₁({-1, 0, 0});
    Vector<double, World> const w₂({ 0, 0, 1});
    EXPECT_THAT(f_eigensystem.rotation.Inverse()(w₀),
                Componentwise(AlmostEquals(1, 0),
                              VanishesBefore(1, 1),
                              VanishesBefore(1, 0)));
    EXPECT_THAT(f_eigensystem.rotation.Inverse()(w₁),
                Componentwise(VanishesBefore(1, 2),
                              AlmostEquals(1, 0),
                              VanishesBefore(1, 0)));
    EXPECT_THAT(f_eigensystem.rotation.Inverse()(w₂),
                Componentwise(VanishesBefore(1, 0),
                              VanishesBefore(1, 0),
                              AlmostEquals(1, 0)));
  }

  // A complex test where the eigensystem was computed using Mathematica.
  {
    auto const f = MakeSymmetricBilinearForm<World>(
                       R3x3Matrix<double>({1,  3, 2},
                                          {3, -5, 7},
                                          {2,  7, 0}));
    auto const f_eigensystem = f.Diagonalize<Eigenworld>();

    Vector<double, Eigenworld> const e₀({1, 0, 0});
    Vector<double, Eigenworld> const e₁({0, 1, 0});
    Vector<double, Eigenworld> const e₂({0, 0, 1});
    EXPECT_THAT(f_eigensystem.form(e₀, e₀),
                AlmostEquals(-10.096452436666494320 * Metre, 0));
    EXPECT_THAT(f_eigensystem.form(e₁, e₁),
                AlmostEquals(-0.79093267638983993780 * Metre, 34));
    EXPECT_THAT(f_eigensystem.form(e₂, e₂),
                AlmostEquals(6.8873851130563342581 * Metre, 1));

    Vector<double, World> const w₀({-0.12466193785000435776,
                                     0.82678695026555030329,
                                    -0.54852779339070148904});
    Vector<double, World> const w₁({-0.85579200995087470058,
                                     0.19015172549439114900,
                                     0.48110534916559355649});
    Vector<double, World> const w₂({0.50207513078793658603,
                                    0.52940122795673242036,
                                    0.68385298338325629274});
    EXPECT_THAT(f_eigensystem.rotation.Inverse()(w₀),
                Componentwise(AlmostEquals(1, 0),
                              VanishesBefore(1, 0),
                              VanishesBefore(1, 0)));
    EXPECT_THAT(f_eigensystem.rotation.Inverse()(w₁),
                Componentwise(VanishesBefore(1, 0),
                              AlmostEquals(1, 0),
                              VanishesBefore(1, 0)));
    EXPECT_THAT(f_eigensystem.rotation.Inverse()(w₂),
                Componentwise(VanishesBefore(1, 1),
                              VanishesBefore(1, 2),
                              AlmostEquals(1, 0)));
  }
}

}  // namespace internal_symmetric_bilinear_form
}  // namespace geometry
}  // namespace principia<|MERGE_RESOLUTION|>--- conflicted
+++ resolved
@@ -249,12 +249,7 @@
 TEST_F(SymmetricBilinearFormTest, InnerProductForm) {
   Vector<Length, World> v1({1.0 * Metre, 3.0 * Metre, -1.0 * Metre});
   Vector<double, World> v2({2.0, 6.0, -5.0});
-<<<<<<< HEAD
-  auto const a = InnerProductForm<World, Vector>()(v1, v2);
   EXPECT_THAT((InnerProductForm<World, Vector>()(v1, v2)), Eq(25 * Metre));
-=======
-  EXPECT_THAT(InnerProductForm<World>()(v1, v2), Eq(25 * Metre));
->>>>>>> 5399b91b
 }
 
 TEST_F(SymmetricBilinearFormTest, Apply) {
