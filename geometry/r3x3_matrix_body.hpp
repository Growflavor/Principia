﻿
#pragma once

#include "geometry/r3x3_matrix.hpp"

#include <string>
#include <utility>

#include "base/macros.hpp"
#include "glog/logging.h"
#include "quantities/elementary_functions.hpp"
#include "quantities/quantities.hpp"

namespace principia {
namespace geometry {
namespace internal_r3x3_matrix {

using quantities::SIUnit;

template<typename Scalar>
R3x3Matrix<Scalar>::R3x3Matrix(R3Element<Scalar> const& row_x,
                               R3Element<Scalar> const& row_y,
                               R3Element<Scalar> const& row_z)
    : row_x_(row_x), row_y_(row_y), row_z_(row_z) {}

template<typename Scalar>
Scalar R3x3Matrix<Scalar>::Trace() const {
  return row_x_.x + row_y_.y + row_z_.z;
}

template<typename Scalar>
FORCE_INLINE(inline) Scalar R3x3Matrix<Scalar>::operator()(
    int const r, int const c) const {
  switch (r) {
    case 0:
      return row_x_[c];
    case 1:
      return row_y_[c];
    case 2:
      return row_z_[c];
    default:
      DLOG(FATAL) << FUNCTION_SIGNATURE
                  << " indices = {" << r << ", " << c << "}";
      base::noreturn();
  }
}

template<typename Scalar>
R3x3Matrix<Scalar> R3x3Matrix<Scalar>::Transpose() const {
  return R3x3Matrix({row_x_.x, row_y_.x, row_z_.x},
                    {row_x_.y, row_y_.y, row_z_.y},
                    {row_x_.z, row_y_.z, row_z_.z});
}

template<typename Scalar>
R3x3Matrix<Scalar>& R3x3Matrix<Scalar>::operator+=(
    R3x3Matrix const& right) {
  return *this = *this + right;
}

template<typename Scalar>
R3x3Matrix<Scalar>& R3x3Matrix<Scalar>::operator-=(
    R3x3Matrix const& right) {
  return *this = *this - right;
}

template<typename Scalar>
R3x3Matrix<Scalar>& R3x3Matrix<Scalar>::operator*=(
    R3x3Matrix const& right) {
  return *this = *this * right;
}

template<typename Scalar>
R3x3Matrix<Scalar>& R3x3Matrix<Scalar>::operator*=(double const right) {
  return *this = *this * right;
}

template<typename Scalar>
R3x3Matrix<Scalar>& R3x3Matrix<Scalar>::operator/=(double const right) {
  return *this = *this / right;
}

template<typename Scalar>
<<<<<<< HEAD
template<typename>
R3x3Matrix<double> R3x3Matrix<Scalar>::Identity() {
  return R3x3Matrix<double>({1, 0, 0},
                            {0, 1, 0},
                            {0, 0, 1});
=======
template<typename S, typename>
R3x3Matrix<S> R3x3Matrix<Scalar>::Identity() {
  return R3x3Matrix<S>({1, 0, 0},
                       {0, 1, 0},
                       {0, 0, 1});
>>>>>>> 45d8b0be
}

template<typename Scalar>
void R3x3Matrix<Scalar>::WriteToMessage(
    not_null<serialization::R3x3Matrix*> const message) const {
  row_x_.WriteToMessage(message->mutable_row_x());
  row_y_.WriteToMessage(message->mutable_row_y());
  row_z_.WriteToMessage(message->mutable_row_z());
}

template<typename Scalar>
R3x3Matrix<Scalar> R3x3Matrix<Scalar>::ReadFromMessage(
    serialization::R3x3Matrix const& message) {
  return R3x3Matrix(R3Element<Scalar>::ReadFromMessage(message.row_x()),
                    R3Element<Scalar>::ReadFromMessage(message.row_y()),
                    R3Element<Scalar>::ReadFromMessage(message.row_z()));
}

template<typename Scalar>
R3x3Matrix<Scalar> operator+(R3x3Matrix<Scalar> const& right) {
  return R3x3Matrix<Scalar>(+right.row_x_, +right.row_y_, +right.row_z_);
}

template<typename Scalar>
R3x3Matrix<Scalar> operator-(R3x3Matrix<Scalar> const& right) {
  return R3x3Matrix<Scalar>(-right.row_x_, -right.row_y_, -right.row_z_);
}

template<typename Scalar>
R3x3Matrix<Scalar> operator+(R3x3Matrix<Scalar> const& left,
                             R3x3Matrix<Scalar> const& right) {
  return R3x3Matrix<Scalar>(left.row_x_ + right.row_x_,
                            left.row_y_ + right.row_y_,
                            left.row_z_ + right.row_z_);
}

template<typename Scalar>
R3x3Matrix<Scalar> operator-(R3x3Matrix<Scalar> const& left,
                             R3x3Matrix<Scalar> const& right) {
  return R3x3Matrix<Scalar>(left.row_x_ - right.row_x_,
                            left.row_y_ - right.row_y_,
                            left.row_z_ - right.row_z_);
}

template<typename LScalar, typename RScalar>
R3x3Matrix<Product<LScalar, RScalar>> operator*(
    R3x3Matrix<LScalar> const& left,
    R3x3Matrix<RScalar> const& right) {
  R3x3Matrix const t_right = right.Transpose();
  return R3x3Matrix<Product<LScalar, RScalar>>(
             {Dot(left.row_x_, t_right.row_x_),
              Dot(left.row_x_, t_right.row_y_),
              Dot(left.row_x_, t_right.row_z_)},
             {Dot(left.row_y_, t_right.row_x_),
              Dot(left.row_y_, t_right.row_y_),
              Dot(left.row_y_, t_right.row_z_)},
             {Dot(left.row_z_, t_right.row_x_),
              Dot(left.row_z_, t_right.row_y_),
              Dot(left.row_z_, t_right.row_z_)});
}

template<typename LScalar, typename RScalar>
R3Element<Product<LScalar, RScalar>> operator*(
    R3x3Matrix<LScalar> const& left,
    R3Element<RScalar> const& right) {
  return R3Element<Product<LScalar, RScalar>>({Dot(left.row_x_, right),
                                               Dot(left.row_y_, right),
                                               Dot(left.row_z_, right)});
}

template<typename LScalar, typename RScalar>
R3Element<Product<LScalar, RScalar>> operator*(
    R3Element<LScalar> const& left,
    R3x3Matrix<RScalar> const& right) {
  R3x3Matrix<RScalar> const t_right = right.Transpose();
  return R3Element<Product<LScalar, RScalar>>({Dot(left, t_right.row_x_),
                                               Dot(left, t_right.row_y_),
                                               Dot(left, t_right.row_z_)});
}


template<typename Scalar>
R3x3Matrix<Scalar> operator*(double const left,
                             R3x3Matrix<Scalar> const& right) {
  return R3x3Matrix<Scalar>(left * right.row_x_,
                            left * right.row_y_,
                            left * right.row_z_);
}

template<typename Scalar>
R3x3Matrix<Scalar> operator*(R3x3Matrix<Scalar> const& left,
                             double const right) {
  return R3x3Matrix<Scalar>(left.row_x_ * right,
                            left.row_y_ * right,
                            left.row_z_ * right);
}

template<typename Scalar>
R3x3Matrix<Scalar> operator/(R3x3Matrix<Scalar> const& left,
                             double const right) {
  return R3x3Matrix<Scalar>(left.row_x_ / right,
                            left.row_y_ / right,
                            left.row_z_ / right);
}

template<typename LScalar, typename RScalar>
R3x3Matrix<Product<LScalar, RScalar>> KroneckerProduct(
    R3Element<LScalar> const& left,
    R3Element<RScalar> const& right) {
  return R3x3Matrix<Product<LScalar, RScalar>>(left.x * right,
                                               left.y * right,
                                               left.z * right);
}

template<typename Scalar>
bool operator==(R3x3Matrix<Scalar> const& left,
                R3x3Matrix<Scalar> const& right) {
  return left.row_x_ == right.row_x_ &&
         left.row_y_ == right.row_y_ &&
         left.row_z_ == right.row_z_;
}

template<typename Scalar>
bool operator!=(R3x3Matrix<Scalar> const& left,
                R3x3Matrix<Scalar> const& right) {
  return left.row_x_ != right.row_x_ ||
         left.row_y_ != right.row_y_ ||
         left.row_z_ != right.row_z_;
}

template<typename Scalar>
std::string DebugString(R3x3Matrix<Scalar> const& r3x3_matrix) {
  std::string result = "{";
  result += DebugString(r3x3_matrix.row_x_);
  result += ", ";
  result += DebugString(r3x3_matrix.row_y_);
  result += ", ";
  result += DebugString(r3x3_matrix.row_z_);
  result +="}";
  return result;
}

template<typename Scalar>
std::ostream& operator<<(std::ostream& out,
                         R3x3Matrix<Scalar> const& r3x3_matrix) {
  out << DebugString(r3x3_matrix);
  return out;
}

}  // namespace internal_r3x3_matrix
}  // namespace geometry
}  // namespace principia<|MERGE_RESOLUTION|>--- conflicted
+++ resolved
@@ -81,19 +81,11 @@
 }
 
 template<typename Scalar>
-<<<<<<< HEAD
-template<typename>
-R3x3Matrix<double> R3x3Matrix<Scalar>::Identity() {
-  return R3x3Matrix<double>({1, 0, 0},
-                            {0, 1, 0},
-                            {0, 0, 1});
-=======
 template<typename S, typename>
 R3x3Matrix<S> R3x3Matrix<Scalar>::Identity() {
   return R3x3Matrix<S>({1, 0, 0},
                        {0, 1, 0},
                        {0, 0, 1});
->>>>>>> 45d8b0be
 }
 
 template<typename Scalar>
