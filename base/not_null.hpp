﻿
#pragma once

#include <memory>
#include <type_traits>

#include "base/macros.hpp"
#include "glog/logging.h"

// This file defines a pointer wrapper |not_null| that statically ensures
// non-nullness where possible, and performs runtime checks at the point of
// conversion otherwise.
// The point is to replace cases of undefined behaviour (dereferencing a null
// pointer) by well-defined, localized, failure.
// For instance, when dereferencing a null pointer into a reference, a segfault
// will generally not occur when the pointer is dereferenced, but where the
// reference is used instead, making it hard to track where an invariant was
// violated.
// The static typing of |not_null| also optimizes away some unneeded checks:
// a function taking a |not_null| argument will not need to check its arguments,
// the caller has to provide a |not_null| pointer instead.  If the object passed
// is already a |not_null|, no check needs to be performed.
// The syntax is as follows:
//   not_null<int*> p  // non-null pointer to an |int|.
//   not_null<std::unique_ptr<int>> p // non-null unique pointer to an |int|.
// |not_null| does not have a default constructor, since there is no non-null
// default valid pointer.  The only ways to construct a |not_null| pointer,
// other than from existing instances of |not_null|, are (implicit) conversion
// from a nullable pointer, the factory |check_not_null|, and
// |make_not_null_unique|.
//
// The following example shows uses of |not_null|:
//   void Accumulate(not_null<int*> const accumulator,
//                   not_null<int const*> const term) {
//     *accumulator += *term;  // This will not dereference a null pointer.
//   }
//
//   void InterfaceAccumulator(int* const dubious_accumulator,
//                             int const* const term_of_dubious_c_provenance) {
//     // The call below performs two checks.  If either parameter is null, the
//     // program will fail (through a glog |CHECK|) at the callsite.
//     Accumulate(dubious_accumulator, term_of_dubious_c_provenance);
//   }
//
//   void UseAccumulator() {
//     not_null<std::unique_ptr<int>> accumulator =
//         make_not_null_unique<int>(0);
//     not_null<int> term = // ...
//     // This compiles, no check is performed.
//     Accumulate(accumulator.get(), term);
//     // ...
//   }
//
// If implicit conversion from a nullable pointer to |not_null| does not work,
// e.g. for template deduction, use the factory |check_not_null|.
//   template<typename T>
//   void Foo(not_null<T*> not_null_ptr);
//
//   SomeType* ptr;
//   // The following will not compile:
//   Foo(ptr);
//   // The following works:
//   Foo(check_not_null(ptr));
//   // It is more concise than the alternative:
//   Foo(not_null<SomeType*>(ptr))
//
// The following optimization is made possible by the use of |not_null|:
// |term == nullptr| can be expanded to false through inlining, so the branch
// will likely be optimized away.
//   if (term == nullptr) // ...
//   // Same as above.
//   if (term) // ...

namespace principia {
namespace base {

template<typename Pointer>
class not_null;

// Type traits.

// |is_instance<T, U>::value| is true if and only if |U| is an instance of the
// template |T|.  It is false otherwise.
template<template<typename...> class T, typename U>
struct is_instance_of : std::false_type {};
template<template<typename...> class T, typename U>
struct is_instance_of<T, T<U>> : std::true_type {};

// |remove_not_null<not_null<T>>::type| is |remove_not_null<T>::type|.
// The recurrence ends when |T| is not an instance of |not_null|, in which case
// |remove_not_null<T>::type| is |T|.
template<typename Pointer>
struct remove_not_null {
  using type = Pointer;
};
template<typename Pointer>
struct remove_not_null<not_null<Pointer>> {
  using type = typename remove_not_null<Pointer>::type;
};

// When |T| is not a reference, |_checked_not_null<T>| is |not_null<T>| if |T|
// is not already an instance of |not_null|.  It fails otherwise.
// |_checked_not_null| is invariant under application of reference or rvalue
// reference to its template argument.
template<typename Pointer>
using _checked_not_null = typename std::enable_if<
    !is_instance_of<not_null,
                    typename std::remove_reference<Pointer>::type>::value,
    not_null<typename std::remove_reference<Pointer>::type>>::type;

// We cannot refer to the template |not_null| inside of |not_null|.
template<typename Pointer>
using is_instance_of_not_null = is_instance_of<not_null, Pointer>;

// |not_null<Pointer>| is a wrapper for a non-null object of type |Pointer|.
// |Pointer| should be a C-style pointer or a smart pointer.  |Pointer| must not
// be a const, reference, rvalue reference, or |not_null|.  |not_null<Pointer>|
// is movable and may be left in an invalid state when moved, i.e., its
// |pointer_| may become null.
// |not_null<not_null<Pointer>>| and |not_null<Pointer>| are equivalent.
// This is useful when a |template<typename T>| using a |not_null<T>| is
// instanced with an instance of |not_null|.
template<typename Pointer>
class not_null {
 public:
  // The type of the pointer being wrapped.
  // This follows the naming convention from |std::unique_ptr|.
  using pointer = typename remove_not_null<Pointer>::type;

  // Smart pointers define this type.
  using element_type = typename std::pointer_traits<pointer>::element_type;

  not_null() = delete;

  // Copy constructor from an other |not_null<Pointer>|.
  not_null(not_null const&) = default;
  // Copy contructor for implicitly convertible pointers.
  template<typename OtherPointer,
           typename = typename std::enable_if<
               std::is_convertible<OtherPointer, pointer>::value>::type>
  not_null(not_null<OtherPointer> const& other);
  // Constructor from a nullable pointer, performs a null check.
  template<typename OtherPointer,
           typename = typename std::enable_if<
               std::is_convertible<OtherPointer, pointer>::value &&
               !is_instance_of_not_null<pointer>::value>::type>
  not_null(OtherPointer other);  // NOLINT(runtime/explicit)
  // Explicit copy constructor for static_cast'ing.
  template<typename OtherPointer,
           typename = typename std::enable_if<
               !std::is_convertible<OtherPointer, pointer>::value>::type,
           typename = decltype(static_cast<pointer>(
                                   std::declval<OtherPointer>()))>
  explicit not_null(not_null<OtherPointer> const& other);

  // Move constructor from an other |not_null<Pointer>|.  This constructor may
  // invalidate its argument.
  not_null(not_null&&) = default;
  // Move contructor for implicitly convertible pointers. This constructor may
  // invalidate its argument.
  template<typename OtherPointer,
           typename = typename std::enable_if<
               std::is_convertible<OtherPointer, pointer>::value>::type>
  not_null(not_null<OtherPointer>&& other);
  // Explicit move constructor for static_cast'ing. This constructor may
  // invalidate its argument.
  template<typename OtherPointer,
           typename = typename std::enable_if<
               !std::is_convertible<OtherPointer, pointer>::value>::type,
           typename = decltype(static_cast<pointer>(
                                   std::declval<OtherPointer>()))>
  explicit not_null(not_null<OtherPointer>&& other);

  ~not_null() = default;

  // Copy assigment operators.
  not_null& operator=(not_null const&) = default;
  template<typename OtherPointer,
           typename = typename std::enable_if<
               std::is_convertible<OtherPointer, pointer>::value>::type>
  not_null& operator=(not_null<OtherPointer> const& other);

  // Move assignment operators.
  // Implemented as a swap, so the argument remains valid.
  not_null& operator=(not_null&& other);
  // This operator may invalidate its argument.
  template<typename OtherPointer,
           typename = typename std::enable_if<
               std::is_convertible<OtherPointer, pointer>::value>::type>
  not_null& operator=(not_null<OtherPointer>&& other);

  // Returns |pointer_|, by const reference to avoid a copy if |pointer| is
  // |unique_ptr|.
  // If this were to return by |const&|, ambiguities would arise where an rvalue
  // of type |not_null<pointer>| is given as an argument to a function that has
  // overloads for both |pointer const&| and |pointer&&|.
  // Note that the preference for |T&&| over |T const&| for overload resolution
  // is not relevant here since both go through a user-defined conversion,
  // see 13.3.3.2.
  // GCC nevertheless incorrectly prefers |T&&| in that case, while clang and
  // MSVC recognize the ambiguity.
  // The |RValue| test gives two examples of this.
  operator pointer const&&() const&;

  template<typename OtherPointer,
           typename = std::enable_if_t<
               std::is_convertible<pointer, OtherPointer>::value &&
               !std::is_same<pointer, OtherPointer>::value &&
               !is_instance_of_not_null<OtherPointer>::value>>
  operator OtherPointer() const&;

  // Used to convert a |not_null<unique_ptr<>>| to |unique_ptr<>|.
  operator pointer&&() &&;

  template<typename OtherPointer,
           typename = std::enable_if_t<
               std::is_convertible<pointer, OtherPointer>::value &&
               !is_instance_of_not_null<OtherPointer>::value>>
<<<<<<< HEAD
  operator OtherPointer() &&;
=======
  operator OtherPointer() &&;  // NOLINT
>>>>>>> cf787859

  // Returns |*pointer_|.
  std::add_lvalue_reference_t<element_type> operator*() const;
  std::add_pointer_t<element_type> operator->() const;

  // When |pointer| has a |get()| member function, this returns
  // |pointer_.get()|.
  template<typename P = pointer, typename = decltype(std::declval<P>().get())>
  not_null<decltype(std::declval<P>().get())> get() const;

  // When |pointer| has a |release()| member function, this returns
  // |pointer_.release()|.  May invalidate its argument.
  template<typename P = pointer,
           typename = decltype(std::declval<P>().release())>
  not_null<decltype(std::declval<P>().release())> release();

  // When |pointer| has a |reset()| member function, this calls
  // |pointer_.reset()|.
  template<typename Q,
           typename P = pointer,
           typename = decltype(std::declval<P>().reset())>
  void reset(not_null<Q> const ptr);

  // The following operators are redundant for valid |not_null<Pointer>|s with
  // the implicit conversion to |pointer|, but they should allow some
  // optimization.

  // Returns |false|.
  bool operator==(std::nullptr_t const other) const;
  // Returns |true|.
  bool operator!=(std::nullptr_t const other) const;
  // Returns |true|.
  operator bool() const;

  // Equality.
  bool operator==(pointer const other) const;
  bool operator==(not_null const other) const;
  bool operator!=(pointer const other) const;
  bool operator!=(not_null const other) const;

  // Ordering.
  bool operator<(not_null const other) const;
  bool operator<=(not_null const other) const;
  bool operator>=(not_null const other) const;
  bool operator>(not_null const other) const;

 private:
  struct unchecked_tag {};

  // Creates a |not_null<Pointer>| whose |pointer_| equals the given |pointer|,
  // dawg.  The constructor does *not* perform a null check.  Callers must
  // perform one if needed before using it.
  explicit not_null(pointer other, unchecked_tag const tag);

  pointer pointer_;

  static unchecked_tag const unchecked_tag_;

  template<typename OtherPointer>
  friend class not_null;

  template<typename P>
  friend _checked_not_null<P> check_not_null(P pointer);
  template<typename T, typename... Args>
  friend not_null<std::unique_ptr<T>> make_not_null_unique(Args&&... args);
};

// We want only one way of doing things, and we can't make
// |not_null<Pointer> const| and |not_null<Pointer const>| etc. equivalent
// easily.

// Use |not_null<Pointer> const| instead.
template<typename Pointer>
class not_null<Pointer const>;
// Use |not_null<Pointer>&| instead.
template<typename Pointer>
class not_null<Pointer&>;
// Use |not_null<Pointer>&&| instead.
template<typename Pointer>
class not_null<Pointer&&>;

// Factory taking advantage of template argument deduction.  Returns a
// |not_null<Pointer>| to |*pointer|.  |CHECK|s that |pointer| is not null.
template<typename Pointer>
_checked_not_null<Pointer> check_not_null(Pointer pointer);

#if 0
// While the above factory would cover this case using the implicit
// conversion, this results in a redundant |CHECK|.
// This function returns its argument.
template<typename Pointer>
not_null<Pointer> check_not_null(not_null<Pointer> pointer);
#endif

// Factory for a |not_null<std::unique_ptr<T>>|, forwards the arguments to the
// constructor of T.  |make_not_null_unique<T>(args)| is interchangeable with
// |check_not_null(make_unique<T>(args))|, but does not perform a |CHECK|, since
// the result of |make_unique| is not null.
template<typename T, typename... Args>
not_null<std::unique_ptr<T>> make_not_null_unique(Args&&... args);

// For logging.
template<typename Pointer>
std::ostream& operator<<(std::ostream& stream,
                         not_null<Pointer> const& pointer);

}  // namespace base
}  // namespace principia

#include "base/not_null_body.hpp"<|MERGE_RESOLUTION|>--- conflicted
+++ resolved
@@ -216,11 +216,7 @@
            typename = std::enable_if_t<
                std::is_convertible<pointer, OtherPointer>::value &&
                !is_instance_of_not_null<OtherPointer>::value>>
-<<<<<<< HEAD
-  operator OtherPointer() &&;
-=======
   operator OtherPointer() &&;  // NOLINT
->>>>>>> cf787859
 
   // Returns |*pointer_|.
   std::add_lvalue_reference_t<element_type> operator*() const;
