--- conflicted
+++ resolved
@@ -665,24 +665,14 @@
             "[" + field_cs_marshal_[field_descriptor] + "]";
       }
       cs_interface_parameters_[descriptor].push_back(
-<<<<<<< HEAD
-            "  " + Join({field_parameter_marshal,
-                         field_cs_type_[field_descriptor]}, /*joiner=*/" ") +
-            " " + field_descriptor_name);
-        cxx_interface_parameters_[descriptor].push_back(
-            field_cxx_type_[field_descriptor] + " const " +
-            field_descriptor_name);
-=======
-          "  " + Join({field_cs_marshal_[field_descriptor],
+          "  " + Join({field_parameter_marshal,
                        field_cs_mode_fn_[field_descriptor](
                            field_cs_type_[field_descriptor])},
                       /*joiner=*/" ") +
           " " + field_descriptor_name);
       cxx_interface_parameters_[descriptor].push_back(
-          field_cxx_mode_fn_[field_descriptor](
-              field_cxx_type_[field_descriptor]) +
-          " const " + field_descriptor_name);
->>>>>>> e5fcce8b
+          field_cxx_type_[field_descriptor] + " const " +
+          field_descriptor_name);
     }
     cxx_nested_type_declaration_[descriptor] +=
         "    " + field_cxx_mode_fn_[field_descriptor](
