--- conflicted
+++ resolved
@@ -32,43 +32,6 @@
 
 namespace testing_utilities {
 
-<<<<<<< HEAD
-=======
-// A reference frame with a basis.
-// The frame is the International Celestial Reference Frame.
-// The basis is defined from the orbit of the Earth at J2000.0 as follows:
-// The xy plane is the plane of the Earth's orbit at J2000.0.
-// The x axis is out along the ascending node of the instantaneous plane of the
-// Earth's orbit and the Earth's mean equator at J2000.0.
-// The z axis is perpendicular to the xy-plane in the directional (+ or -) sense
-// of Earth's north pole at J2000.0.
-// The basis is right-handed and orthonormal.
-using ICRFJ2000Ecliptic =
-    Frame<serialization::Frame::SolarSystemTag,
-          serialization::Frame::ICRF_J2000_ECLIPTIC, true>;
-
-// The xy plane is the plane of the Earth's mean equator at J2000.0.
-// The x axis is out along the ascending node of the instantaneous plane of the
-// Earth's orbit and the Earth's mean equator at J2000.0.
-// The z axis is along the Earth's mean north pole at J2000.0.
-// The basis is right-handed and orthonormal.
-// Note that |ICRFJ2000Equator| and |ICRFJ2000Ecliptic| share their x axis.
-using ICRFJ2000Equator =
-    Frame<serialization::Frame::SolarSystemTag,
-          serialization::Frame::ICRF_J2000_EQUATOR, true>;
-
-// Rotation around the common x axis mapping equatorial coordinates to ecliptic
-// coordinates.  The angle is the one defined by the XVIth General Assembly of
-// the International Astronomical Union.
-geometry::Rotation<ICRFJ2000Equator, ICRFJ2000Ecliptic> const
-    kEquatorialToEcliptic =
-        geometry::Rotation<ICRFJ2000Equator, ICRFJ2000Ecliptic>(
-            23 * Degree + 26 * ArcMinute + 21.448 * ArcSecond,
-            geometry::Bivector<double, ICRFJ2000Equator>({-1, 0, 0}));
-
-geometry::Position<ICRFJ2000Ecliptic> const kSolarSystemBarycentre;
-
->>>>>>> ea3f45c4
 class SolarSystem {
  public:
   using Bodies =
