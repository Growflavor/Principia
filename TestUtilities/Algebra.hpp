--- conflicted
+++ resolved
@@ -1,4 +1,3 @@
-<<<<<<< HEAD
 ﻿#pragma once
 
 #include "TestUtilities/TestUtilities.hpp"
@@ -58,66 +57,4 @@
 }  // namespace test_utilities
 }  // namespace principia
 
-#include "Algebra-body.hpp"
-=======
-﻿#pragma once
-
-#include "TestUtilities/TestUtilities.hpp"
-
-namespace principia {
-namespace test_utilities {
-
-template<typename T>
-void TestEquality(T const& low, T const& high);
-
-template<typename T>
-void TestOrder(T const& low, T const& high);
-
-template<typename T>
-void TestAdditiveGroup(T const& zero, T const& a, T const& b, T const& c);
-
-template<typename T>
-void TestMultiplicativeGroup(T const& one, T const& a, T const& b, T const& c);
-
-template<typename Map, typename Scalar, typename U, typename V>
-void TestBilinearMap(Map const& map, U const& u1, U const& u2, V const& v1,
-                     V const& v2, Scalar const& λ);
-
-template<typename Map, typename Scalar, typename U>
-void TestSymmetricBilinearMap(Map const& map, U const& u1, U const& u2,
-                              U const& v1, U const& v2, Scalar const& λ);
-
-template<typename Map, typename Scalar, typename U>
-void TestSymmetricPositiveDefiniteBilinearMap(Map const& map, U const& u1,
-                                              U const& u2, U const& v1,
-                                              U const& v2, Scalar const& λ);
-
-template<typename Map, typename Scalar, typename U>
-void TestAlternatingBilinearMap(Map const& map, U const& u1, U const& u2,
-                                U const& v1, U const& v2, Scalar const& λ);
-
-template<typename Map, typename Scalar, typename U>
-void TestLieBracket(Map const& map, U const& u1, U const& u2, U const& v1,
-                    U const& v2, Scalar const& λ);
-
-template<typename Vector, typename Scalar>
-void TestVectorSpace(Vector const& nullVector, Vector const& u, Vector const& v,
-                     Vector const& w, Scalar const& zero, Scalar const& unit,
-                     Scalar const& α, Scalar const& β);
-
-template<typename Vector, typename Scalar, typename Map>
-void TestInnerProductSpace(Map const& map, Vector const& nullVector,
-                           Vector const& u, Vector const& v, Vector const& w,
-                           Vector const& a, Scalar const& zero,
-                           Scalar const& unit, Scalar const& α,
-                           Scalar const& β);
-
-template<typename T>
-void TestField(T const& zero, T const& one, T const& a, T const& b,
-               T const& c, T const& x, T const& y);
-
-}  // namespace test_utilities
-}  // namespace principia
-
-#include "TestUtilities/Algebra-body.hpp"
->>>>>>> a28cfbba
+#include "TestUtilities/Algebra-body.hpp"