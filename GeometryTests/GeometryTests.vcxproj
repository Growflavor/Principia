﻿<?xml version="1.0" encoding="utf-8"?>
<Project DefaultTargets="Build" ToolsVersion="12.0" xmlns="http://schemas.microsoft.com/developer/msbuild/2003">
  <ItemGroup Label="ProjectConfigurations">
    <ProjectConfiguration Include="Debug|Win32">
      <Configuration>Debug</Configuration>
      <Platform>Win32</Platform>
    </ProjectConfiguration>
    <ProjectConfiguration Include="Release|Win32">
      <Configuration>Release</Configuration>
      <Platform>Win32</Platform>
    </ProjectConfiguration>
  </ItemGroup>
  <PropertyGroup Label="Globals">
    <ProjectGuid>{FF228EA8-6995-4058-BF52-3E49C317B098}</ProjectGuid>
    <Keyword>Win32Proj</Keyword>
    <RootNamespace>GeometryTests</RootNamespace>
  </PropertyGroup>
  <Import Project="$(VCTargetsPath)\Microsoft.Cpp.Default.props" />
  <PropertyGroup Condition="'$(Configuration)|$(Platform)'=='Debug|Win32'" Label="Configuration">
    <ConfigurationType>DynamicLibrary</ConfigurationType>
    <UseDebugLibraries>true</UseDebugLibraries>
    <PlatformToolset>v120</PlatformToolset>
    <CharacterSet>Unicode</CharacterSet>
    <UseOfMfc>false</UseOfMfc>
  </PropertyGroup>
  <PropertyGroup Condition="'$(Configuration)|$(Platform)'=='Release|Win32'" Label="Configuration">
    <ConfigurationType>DynamicLibrary</ConfigurationType>
    <UseDebugLibraries>false</UseDebugLibraries>
    <PlatformToolset>v120</PlatformToolset>
    <WholeProgramOptimization>true</WholeProgramOptimization>
    <CharacterSet>Unicode</CharacterSet>
    <UseOfMfc>false</UseOfMfc>
  </PropertyGroup>
  <Import Project="$(VCTargetsPath)\Microsoft.Cpp.props" />
  <ImportGroup Label="ExtensionSettings">
  </ImportGroup>
  <ImportGroup Label="PropertySheets" Condition="'$(Configuration)|$(Platform)'=='Debug|Win32'">
    <Import Project="$(UserRootDir)\Microsoft.Cpp.$(Platform).user.props" Condition="exists('$(UserRootDir)\Microsoft.Cpp.$(Platform).user.props')" Label="LocalAppDataPlatform" />
    <Import Project="..\IncludeSolution.props" />
  </ImportGroup>
  <ImportGroup Label="PropertySheets" Condition="'$(Configuration)|$(Platform)'=='Release|Win32'">
    <Import Project="$(UserRootDir)\Microsoft.Cpp.$(Platform).user.props" Condition="exists('$(UserRootDir)\Microsoft.Cpp.$(Platform).user.props')" Label="LocalAppDataPlatform" />
    <Import Project="..\IncludeSolution.props" />
  </ImportGroup>
  <PropertyGroup Label="UserMacros" />
  <PropertyGroup Condition="'$(Configuration)|$(Platform)'=='Debug|Win32'">
    <LinkIncremental>true</LinkIncremental>
  </PropertyGroup>
  <PropertyGroup Condition="'$(Configuration)|$(Platform)'=='Release|Win32'">
    <LinkIncremental>true</LinkIncremental>
  </PropertyGroup>
  <ItemDefinitionGroup Condition="'$(Configuration)|$(Platform)'=='Debug|Win32'">
    <ClCompile>
      <PrecompiledHeader>Use</PrecompiledHeader>
      <WarningLevel>Level3</WarningLevel>
      <Optimization>Disabled</Optimization>
      <AdditionalIncludeDirectories>$(VCInstallDir)UnitTest\include;%(AdditionalIncludeDirectories)</AdditionalIncludeDirectories>
      <PreprocessorDefinitions>WIN32;_DEBUG;%(PreprocessorDefinitions)</PreprocessorDefinitions>
      <UseFullPaths>true</UseFullPaths>
      <PrecompiledHeaderFile>stdafx.hpp</PrecompiledHeaderFile>
    </ClCompile>
    <Link>
      <SubSystem>Windows</SubSystem>
      <GenerateDebugInformation>true</GenerateDebugInformation>
      <AdditionalLibraryDirectories>$(VCInstallDir)UnitTest\lib;%(AdditionalLibraryDirectories)</AdditionalLibraryDirectories>
    </Link>
  </ItemDefinitionGroup>
  <ItemDefinitionGroup Condition="'$(Configuration)|$(Platform)'=='Release|Win32'">
    <ClCompile>
      <WarningLevel>Level3</WarningLevel>
      <PrecompiledHeader>Use</PrecompiledHeader>
      <Optimization>MaxSpeed</Optimization>
      <FunctionLevelLinking>true</FunctionLevelLinking>
      <IntrinsicFunctions>true</IntrinsicFunctions>
      <AdditionalIncludeDirectories>$(VCInstallDir)UnitTest\include;%(AdditionalIncludeDirectories)</AdditionalIncludeDirectories>
      <PreprocessorDefinitions>WIN32;NDEBUG;%(PreprocessorDefinitions)</PreprocessorDefinitions>
      <UseFullPaths>true</UseFullPaths>
      <PrecompiledHeaderFile>stdafx.hpp</PrecompiledHeaderFile>
    </ClCompile>
    <Link>
      <SubSystem>Windows</SubSystem>
      <GenerateDebugInformation>true</GenerateDebugInformation>
      <EnableCOMDATFolding>true</EnableCOMDATFolding>
      <OptimizeReferences>true</OptimizeReferences>
      <AdditionalLibraryDirectories>$(VCInstallDir)UnitTest\lib;%(AdditionalLibraryDirectories)</AdditionalLibraryDirectories>
    </Link>
  </ItemDefinitionGroup>
  <ItemGroup>
    <ClInclude Include="stdafx.hpp" />
    <ClInclude Include="targetver.hpp" />
  </ItemGroup>
  <ItemGroup>
<<<<<<< HEAD
    <ClCompile Include="SignTests.cpp" />
=======
    <ClCompile Include="R3ElementTests.cpp" />
>>>>>>> a4f4da8c
    <ClCompile Include="stdafx.cpp">
      <PrecompiledHeader Condition="'$(Configuration)|$(Platform)'=='Debug|Win32'">Create</PrecompiledHeader>
      <PrecompiledHeader Condition="'$(Configuration)|$(Platform)'=='Release|Win32'">Create</PrecompiledHeader>
    </ClCompile>
    <ClCompile Include="GrassmannTests.cpp" />
  </ItemGroup>
  <Import Project="$(VCTargetsPath)\Microsoft.Cpp.targets" />
  <ImportGroup Label="ExtensionTargets">
  </ImportGroup>
</Project><|MERGE_RESOLUTION|>--- conflicted
+++ resolved
@@ -90,11 +90,8 @@
     <ClInclude Include="targetver.hpp" />
   </ItemGroup>
   <ItemGroup>
-<<<<<<< HEAD
-    <ClCompile Include="SignTests.cpp" />
-=======
     <ClCompile Include="R3ElementTests.cpp" />
->>>>>>> a4f4da8c
+    <ClCompile Include="SignTests.cpp" />
     <ClCompile Include="stdafx.cpp">
       <PrecompiledHeader Condition="'$(Configuration)|$(Platform)'=='Debug|Win32'">Create</PrecompiledHeader>
       <PrecompiledHeader Condition="'$(Configuration)|$(Platform)'=='Release|Win32'">Create</PrecompiledHeader>
