--- conflicted
+++ resolved
@@ -48,11 +48,8 @@
     <ClCompile Include="..\ksp_plugin\vessel.cpp" />
     <ClCompile Include="celestial_test.cpp" />
     <ClCompile Include="flight_plan_test.cpp" />
-<<<<<<< HEAD
+    <ClCompile Include="interface_flight_plan_test.cpp" />
     <ClCompile Include="interface_renderer_test.cpp" />
-=======
-    <ClCompile Include="interface_flight_plan_test.cpp" />
->>>>>>> 9e87d81b
     <ClCompile Include="interface_test.cpp" />
     <ClCompile Include="manœuvre_test.cpp" />
     <ClCompile Include="mock_flight_plan.cpp" />
