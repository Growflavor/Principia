#pragma once

#include <functional>
#include <map>
#include <memory>
#include <vector>

#include "base/not_null.hpp"
#include "geometry/grassmann.hpp"
#include "geometry/named_quantities.hpp"
#include "google/protobuf/repeated_field.h"
#include "integrators/ordinary_differential_equations.hpp"
#include "physics/continuous_trajectory.hpp"
#include "physics/discrete_trajectory.hpp"
#include "physics/massive_body.hpp"
#include "physics/oblate_body.hpp"
#include "serialization/ksp_plugin.pb.h"

namespace principia {

using geometry::Position;
using geometry::Vector;
using integrators::AdaptiveStepSizeIntegrator;
using integrators::FixedStepSizeIntegrator;
using integrators::SpecialSecondOrderDifferentialEquation;

namespace physics {

template<typename Frame>
class Ephemeris {
  static_assert(Frame::is_inertial, "Frame must be inertial");

 public:
  // The acceleration due to the engines of a massless body.
  using IntrinsicAcceleration =
      std::function<Vector<Acceleration, Frame>(Instant const& time)>;
  static std::nullptr_t constexpr kNoIntrinsicAcceleration = nullptr;

  // The equation describing the motion of the |bodies_|.
  using NewtonianMotionEquation =
      SpecialSecondOrderDifferentialEquation<Position<Frame>>;

  // Constructs an Ephemeris that owns the |bodies|.  The elements of vectors
  // |bodies| and |initial_state| correspond to one another.
  Ephemeris(std::vector<not_null<std::unique_ptr<MassiveBody const>>> bodies,
            std::vector<DegreesOfFreedom<Frame>> const& initial_state,
            Instant const& initial_time,
            FixedStepSizeIntegrator<NewtonianMotionEquation> const&
                planetary_integrator,
            Time const& step,
            Length const& fitting_tolerance);

  virtual ~Ephemeris() = default;

  // Returns the bodies in the order in which they were given at construction.
  virtual std::vector<MassiveBody const*> const& bodies() const;

  // Returns the trajectory for the given |body|.
  virtual not_null<ContinuousTrajectory<Frame> const*> trajectory(
      not_null<MassiveBody const*> const body) const;

  // Returns true if at least one of the trajectories is empty.
  virtual bool empty() const;

  // The maximum of the |t_min|s of the trajectories.
  virtual Instant t_min() const;
  // The mimimum of the |t_max|s of the trajectories.
  virtual Instant t_max() const;

  virtual FixedStepSizeIntegrator<NewtonianMotionEquation> const&
  planetary_integrator() const;

  // Calls |ForgetAfter| on all trajectories for a time which is greater than or
  // equal to |t|, and less than 6 months after |t|.  On return |t_max() >= t|.
  virtual void ForgetAfter(Instant const& t);

  // Calls |ForgetBefore| on all trajectories.  On return |t_min() == t|.
  virtual void ForgetBefore(Instant const& t);

  // Prolongs the ephemeris up to at least |t|.  After the call, |t_max() >= t|.
  virtual void Prolong(Instant const& t);

  // Integrates, until exactly |t|, the |trajectory| followed by a massless body
  // in the gravitational potential described by |*this|.  If |t > t_max()|,
  // calls |Prolong(t)| beforehand.  The |length_| and
  // |speed_integration_tolerance|s are used to compute the
  // |tolerance_to_error_ratio| for step size control.
  virtual void FlowWithAdaptiveStep(
<<<<<<< HEAD
      IntrinsicAcceleration const intrinsic_acceleration,
      not_null<Trajectory<Frame>*> const trajectory,
=======
      not_null<DiscreteTrajectory<Frame>*> const trajectory,
>>>>>>> 257913d1
      Length const& length_integration_tolerance,
      Speed const& speed_integration_tolerance,
      AdaptiveStepSizeIntegrator<NewtonianMotionEquation> const& integrator,
      Instant const& t);

  // Integrates, until at most |t|, the |trajectories| followed by massless
  // bodies in the gravitational potential described by |*this|.  The integrator
  // passed at construction is used with the given |step|.  If |t > t_max()|,
  // calls |Prolong(t)| beforehand.
  virtual void FlowWithFixedStep(
      std::vector<not_null<DiscreteTrajectory<Frame>*>> const& trajectories,
      Time const& step,
      Instant const& t);

  // Returns the gravitational acceleration on the massless body having the
  // given |trajectory| at time |t|.  |t| must be one of the times of the
  // |trajectory|.
  virtual Vector<Acceleration, Frame> ComputeGravitationalAcceleration(
      not_null<DiscreteTrajectory<Frame>*> const trajectory,
      Instant const& t);

  // Returns the gravitational acceleration on the massive |body| at time |t|.
  // |body| must be one of the bodies of this object.
  virtual Vector<Acceleration, Frame> ComputeGravitationalAcceleration(
      not_null<MassiveBody const*> const body,
      Instant const& t);

  virtual void WriteToMessage(
      not_null<serialization::Ephemeris*> const message) const;
  // Should be |not_null| once we have move conversion.
  static std::unique_ptr<Ephemeris> ReadFromMessage(
      serialization::Ephemeris const& message);

  // Compatibility method for construction an ephemeris from pre-Bourbaki data.
  static std::unique_ptr<Ephemeris> ReadFromPreBourbakiMessages(
      google::protobuf::RepeatedPtrField<
          serialization::Plugin::CelestialAndProperties> const& messages,
      FixedStepSizeIntegrator<NewtonianMotionEquation> const&
          planetary_integrator,
      Time const& step,
      Length const& fitting_tolerance);

 protected:
  // For mocking purposes, leaves everything uninitialized and uses a dummy
  // integrator that crashes when used.
  Ephemeris();

 private:
  void AppendMassiveBodiesState(
      typename NewtonianMotionEquation::SystemState const& state);
  static void AppendMasslessBodiesState(
      typename NewtonianMotionEquation::SystemState const& state,
      std::vector<not_null<DiscreteTrajectory<Frame>*>> const& trajectories);

  // Computes the acceleration due to one body, |body1| (with index |b1| in the
  // |positions| and |accelerations| arrays) on the bodies |bodies2| (with
  // indices [b2_begin, b2_end[ in the |positions| and |accelerations| arrays).
  // The template parameters specify what we know about the bodies, and
  // therefore what forces apply.
  template<bool body1_is_oblate,
           bool body2_is_oblate>
  static void ComputeGravitationalAccelerationByMassiveBodyOnMassiveBodies(
      MassiveBody const& body1,
      size_t const b1,
      std::vector<not_null<MassiveBody const*>> const& bodies2,
      size_t const b2_begin,
      size_t const b2_end,
      std::vector<Position<Frame>> const& positions,
      not_null<std::vector<Vector<Acceleration, Frame>>*> const accelerations);

  // Computes the accelerations due to one body, |body1| (with index |b1| in the
  // |hints|, |bodies_| and |trajectories_| arrays) on massless bodies at the
  // given |positions|.  The template parameter specifies what we know about the
  // massive body, and therefore what forces apply.
  template<bool body1_is_oblate>
  void ComputeGravitationalAccelerationByMassiveBodyOnMasslessBodies(
      Instant const& t,
      MassiveBody const& body1,
      size_t const b1,
      std::vector<Position<Frame>> const& positions,
      not_null<std::vector<Vector<Acceleration, Frame>>*> const accelerations,
      not_null<std::vector<typename ContinuousTrajectory<Frame>::Hint>*>
          const hints);

  // Computes the accelerations between all the massive bodies in |bodies_|.
  void ComputeMassiveBodiesGravitationalAccelerations(
      Instant const& t,
      std::vector<Position<Frame>> const& positions,
      not_null<std::vector<Vector<Acceleration, Frame>>*> const accelerations);

  // Computes the acceleration exerted by the massive bodies in |bodies_| on
  // massless bodies.  The massless bodies are at the given |positions| and may
  // have an intrinsic acceleration described in their |trajectories| object.
  // The |hints| are passed to
  // ComputeGravitationalAccelerationByMassiveBodyOnMasslessBody for efficient
  // computation of the positions of the massive bodies.
  void ComputeMasslessBodiesGravitationalAccelerations(
      std::vector<not_null<DiscreteTrajectory<Frame>*>> const& trajectories,
      Instant const& t,
      std::vector<Position<Frame>> const& positions,
      not_null<std::vector<Vector<Acceleration, Frame>>*> const accelerations,
      not_null<std::vector<typename ContinuousTrajectory<Frame>::Hint>*>
          const hints);

  // Computes an estimate of the ratio |tolerance / error|.
  static double ToleranceToErrorRatio(
      Length const& length_integration_tolerance,
      Speed const& speed_integration_tolerance,
      Time const& current_step_size,
      typename NewtonianMotionEquation::SystemStateError const& error);

  // The bodies in the order in which they were given at construction.
  std::vector<MassiveBody const*> unowned_bodies_;

  // The oblate bodies precede the spherical bodies in this vector.  The system
  // state is indexed in the same order.
  std::vector<not_null<std::unique_ptr<MassiveBody const>>> bodies_;

  // The indices in |bodies_| correspond to those in |oblate_bodies_| and
  // |spherical_bodies_|, in sequence.  The elements of |oblate_bodies_| are
  // really |OblateBody<Frame>| but it's inconvenient to express.
  std::vector<not_null<MassiveBody const*>> oblate_bodies_;
  std::vector<not_null<MassiveBody const*>> spherical_bodies_;

  // The indices in |bodies_| correspond to those in |trajectories_|.
  std::vector<not_null<ContinuousTrajectory<Frame>*>> trajectories_;

  std::map<not_null<MassiveBody const*>,
           not_null<std::unique_ptr<ContinuousTrajectory<Frame>>>>
      bodies_to_trajectories_;

  // This will refer to a static object returned by a factory.
  FixedStepSizeIntegrator<NewtonianMotionEquation> const& planetary_integrator_;
  Time const step_;
  Length const fitting_tolerance_;
  typename NewtonianMotionEquation::SystemState last_state_;

  // These are the states other that the last which we preserve in order to be
  // to implement ForgetAfter.  The |state.time.value| are |t_max()| values for
  // all the underlying trajectories.
  std::vector<typename NewtonianMotionEquation::SystemState>
      intermediate_states_;

  int number_of_oblate_bodies_ = 0;
  int number_of_spherical_bodies_ = 0;

  NewtonianMotionEquation massive_bodies_equation_;
};

}  // namespace physics
}  // namespace principia

#include "physics/ephemeris_body.hpp"<|MERGE_RESOLUTION|>--- conflicted
+++ resolved
@@ -86,12 +86,8 @@
   // |speed_integration_tolerance|s are used to compute the
   // |tolerance_to_error_ratio| for step size control.
   virtual void FlowWithAdaptiveStep(
-<<<<<<< HEAD
       IntrinsicAcceleration const intrinsic_acceleration,
-      not_null<Trajectory<Frame>*> const trajectory,
-=======
       not_null<DiscreteTrajectory<Frame>*> const trajectory,
->>>>>>> 257913d1
       Length const& length_integration_tolerance,
       Speed const& speed_integration_tolerance,
       AdaptiveStepSizeIntegrator<NewtonianMotionEquation> const& integrator,
