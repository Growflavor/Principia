﻿
#pragma once

#include "physics/euler_solver.hpp"

#include <algorithm>

#include "geometry/grassmann.hpp"
#include "numerics/elliptic_functions.hpp"
#include "numerics/elliptic_integrals.hpp"
#include "quantities/elementary_functions.hpp"
#include "quantities/si.hpp"

namespace principia {
namespace physics {
namespace internal_euler_solver {

using geometry::Commutator;
using geometry::DefinesFrame;
using geometry::Normalize;
using geometry::Vector;
using numerics::EllipticF;
using numerics::EllipticΠ;
using numerics::JacobiAmplitude;
using numerics::JacobiSNCNDN;
using quantities::Abs;
using quantities::ArcTan;
using quantities::ArcTanh;
using quantities::Cosh;
using quantities::Energy;
using quantities::Inverse;
using quantities::Pow;
using quantities::Quotient;
using quantities::Sinh;
using quantities::Sqrt;
using quantities::Square;
using quantities::SquareRoot;
using quantities::SIUnit;
using quantities::Tanh;
using quantities::Time;
using quantities::Variation;
using quantities::si::Joule;
using quantities::si::Radian;

template<typename InertialFrame, typename PrincipalAxesFrame>
EulerSolver<InertialFrame, PrincipalAxesFrame>::EulerSolver(
    R3Element<MomentOfInertia> const& moments_of_inertia,
    AngularMomentumBivector const& initial_angular_momentum,
    AttitudeRotation const& initial_attitude,
    Instant const& initial_time)
    : moments_of_inertia_(moments_of_inertia),
      initial_angular_momentum_(initial_angular_momentum),
      initial_time_(initial_time),
      ℛ_([this, initial_attitude]() -> Rotation<ℬʹ, InertialFrame> {
        auto const 𝒴ₜ₀⁻¹ = Rotation<ℬʹ, ℬₜ>::Identity();
<<<<<<< HEAD
        auto const 𝒫ₜ₀⁻¹ = Compute𝒫ₜ(initial_angular_momentum_).Inverse();
=======
        auto const 𝒫ₜ₀⁻¹ = Compute𝒫ₜ(moments_of_inertia_,
                                    initial_angular_momentum_).Inverse();
>>>>>>> 129e850e

        // This ℛ follows the assumptions in the third paragraph of section 2.3
        // of [CFSZ07], that is, the inertial frame is identified with the
        // (initial) principal axes frame.
        Rotation<ℬʹ, PrincipalAxesFrame> const ℛ = 𝒫ₜ₀⁻¹ * 𝒴ₜ₀⁻¹;

        // The multiplication by initial_attitude makes up for the loss of
        // generality due to the assumptions in the third paragraph of section
        // 2.3 of [CFSZ07].
        return initial_attitude * ℛ;
      }()) {
  auto const& I₁ = moments_of_inertia_.x;
  auto const& I₂ = moments_of_inertia_.y;
  auto const& I₃ = moments_of_inertia_.z;
  CHECK_LE(I₁, I₂);
  CHECK_LE(I₂, I₃);

  // TODO(phl): Properly handle m == 0.
  auto const& m = initial_angular_momentum.coordinates();

  // These computations are such that if, say I₁ == I₂, I₂₁ is +0.0 and I₁₂ is
  // -0.0.
  auto const I₃₂ = I₃ - I₂;
  auto const I₃₁ = I₃ - I₁;
  auto const I₂₁ = I₂ - I₁;
  auto const I₂₃ = -I₃₂;
  auto const I₁₃ = -I₃₁;
  auto const I₁₂ = -I₂₁;

  // The formulæ for the Δs in [CFSZ07] cannot be used directly because of
  // cancellations.
  auto const Δ₁ = m.y * m.y * I₂₁ / I₂ + m.z * m.z * I₃₁ / I₃;
  auto const Δ₂ = m.z * m.z * I₃₂ / I₃ + m.x * m.x * I₁₂ / I₁;
  auto const Δ₃ = m.x * m.x * I₁₃ / I₁ + m.y * m.y * I₂₃ / I₂;
  CHECK_LE(Square<AngularMomentum>(), Δ₁);
  CHECK_LE(Δ₃, Square<AngularMomentum>());

  // These quantities are NaN in the spherical case, so they be used with care
  // before we have checked for this case.
  auto const B₂₃² = I₂ * Δ₃ / I₂₃;
  auto const B₂₁² = I₂ * Δ₁ / I₂₁;
  B₁₃_ = Sqrt(I₁ * Δ₃ / I₁₃);
  B₃₁_ = Sqrt(I₃ * Δ₁ / I₃₁);

  auto const G² =  initial_angular_momentum_.Norm²();
  G_ =  Sqrt(G²);
  auto const two_T = m.x * m.x / I₁ + m.y * m.y / I₂ + m.z * m.z / I₃;
  ψ_t_multiplier_ = two_T / G_;

  // Note that [CFSZ07] et al. give k, but we need mc = 1 - k^2.  We write mc
  // in a way that reduces cancellations when k is close to 1.
  if (Δ₂ < Square<AngularMomentum>()) {
<<<<<<< HEAD
    DCHECK_LE(Square<AngularMomentum>(), B₂₃²);
    DCHECK_LE(Square<AngularMomentum>(), B₂₁²);
=======
    CHECK_LE(Square<AngularMomentum>(), B₂₃²);
    CHECK_LE(Square<AngularMomentum>(), B₂₁²);
>>>>>>> 129e850e
    B₂₁_ = Sqrt(B₂₁²);
    mc_ = Δ₂ * I₃₁ / (Δ₃ * I₂₁);
    ν_ = EllipticF(ArcTan(m.y * B₃₁_, m.z * B₂₁_), mc_);
    auto const λ₃ = Sqrt(Δ₃ * I₁₂ / (I₁ * I₂ * I₃));
    // TODO(phl): These tests on the signs of coordinates should probably handle
    // -0.0 correctly.
    if (m.x < AngularMomentum()) {
      σB₁₃_ = -B₁₃_;
      λ_ = λ₃;
    } else {
      σB₁₃_ = B₁₃_;
      λ_ = -λ₃;
    }
    n_ = std::min(G² / B₂₃², 1.0);
    ψ_Π_offset_ = EllipticΠ(-ν_, n_, mc_);
<<<<<<< HEAD
    ψ_Π_multiplier_ = Δ₂ / (λ₃_ * I₂ * G_);
    formula_ = Formula::i;
  } else if (Square<AngularMomentum>() < Δ₂) {
    DCHECK_LE(Square<AngularMomentum>(), B₂₃²);
    DCHECK_LE(Square<AngularMomentum>(), B₂₁²);
=======
    ψ_Π_multiplier_ = Δ₂ / (λ_ * I₂ * G_);
    formula_ = Formula::i;
  } else if (Square<AngularMomentum>() < Δ₂) {
    CHECK_LE(Square<AngularMomentum>(), B₂₃²);
    CHECK_LE(Square<AngularMomentum>(), B₂₁²);
>>>>>>> 129e850e
    B₂₃_ = Sqrt(B₂₃²);
    mc_ = Δ₂ * I₃₁ / (Δ₁ * I₃₂);
    ν_ = EllipticF(ArcTan(m.y * B₁₃_, m.x * B₂₃_), mc_);
    auto const λ₁ = Sqrt(Δ₁ * I₃₂ / (I₁ * I₂ * I₃));
    if (m.z < AngularMomentum()) {
      σB₃₁_ = -B₃₁_;
      λ_ = λ₁;
    } else {
      σB₃₁_ = B₃₁_;
      λ_ = -λ₁;
    }
    n_ = std::min(G² / B₂₁², 1.0);
    ψ_Π_offset_ = EllipticΠ(-ν_, n_, mc_);
<<<<<<< HEAD
    ψ_Π_multiplier_ = Δ₂ / (λ₁_ * I₂ * G_);
=======
    ψ_Π_multiplier_ = Δ₂ / (λ_ * I₂ * G_);
>>>>>>> 129e850e
    formula_ = Formula::ii;
  } else {
    CHECK_EQ(Square<AngularMomentum>(), Δ₂);
    if (I₃₁ == MomentOfInertia()) {
      // The degenerate case of a sphere.  It would create NaNs.
      CHECK_EQ(MomentOfInertia(), I₂₁);
      CHECK_EQ(MomentOfInertia(), I₃₂);
      formula_ = Formula::Sphere;
    } else {
      ν_ = -ArcTanh(m.y / G_);
      auto const λ₂ = Sqrt(-Δ₁ * Δ₃ / (I₁ * I₃)) / G_;
      λ_ = λ₂;
      if (m.x < AngularMomentum()) {
        σʹB₁₃_ = -B₁₃_;
        λ_ = -λ_;
      } else {
        σʹB₁₃_ = B₁₃_;
      }
      if (m.z < AngularMomentum()) {
        σʺB₃₁_ = -B₃₁_;
        λ_ = -λ_;
      } else {
        σʺB₃₁_ = B₃₁_;
      }
      // Not quite an elliptic integral characteristic, but we'll stick to that
      // notation.
      n_ = G² * G² / (B₂₁² * B₂₃²);
      ψ_Π_offset_ = (-ν_ + n_ * std::log(n_ * Sinh(-ν_) - Cosh(-ν_)) * Radian);
<<<<<<< HEAD
      ψ_Π_multiplier_ = Δ₂ / (λ₂_ * I₂ * G_ * (1 - n_ * n_));
=======
      ψ_Π_multiplier_ = Δ₂ / (λ_ * I₂ * G_ * (1 - n_ * n_));
>>>>>>> 129e850e
      formula_ = Formula::iii;
    }
  }
}

template<typename InertialFrame, typename PrincipalAxesFrame>
typename EulerSolver<InertialFrame, PrincipalAxesFrame>::AngularMomentumBivector
EulerSolver<InertialFrame, PrincipalAxesFrame>::AngularMomentumAt(
    Instant const& time) const {
  Time const Δt = time - initial_time_;
  switch (formula_) {
    case Formula::i: {
      double sn;
      double cn;
      double dn;
      JacobiSNCNDN(λ_ * Δt - ν_, mc_, sn, cn, dn);
      return AngularMomentumBivector({σB₁₃_ * dn, -B₂₁_ * sn, B₃₁_ * cn});
    }
    case Formula::ii: {
      double sn;
      double cn;
      double dn;
      JacobiSNCNDN(λ_ * Δt - ν_, mc_, sn, cn, dn);
      return AngularMomentumBivector({B₁₃_ * cn, -B₂₃_ * sn, σB₃₁_ * dn});
    }
    case Formula::iii: {
      Angle const angle = λ_ * Δt - ν_;
      double const sech = 1.0 / Cosh(angle);
      return AngularMomentumBivector(
          {σʹB₁₃_ * sech, G_ * Tanh(angle), σʺB₃₁_ * sech});
    }
    case Formula::Sphere : {
      // NOTE(phl): It's unclear how the formulæ degenerate in this case, but
      // surely λ₃_ becomes 0, so the dependency in time disappears, so this is
      // my best guess.
      return initial_angular_momentum_;
    }
    default:
      LOG(FATAL) << "Unexpected formula " << static_cast<int>(formula_);
  };
}

template<typename InertialFrame, typename PrincipalAxesFrame>
<<<<<<< HEAD
AngularVelocity<PrincipalAxesFrame>
EulerSolver<InertialFrame, PrincipalAxesFrame>::AngularVelocityFor(
    AngularMomentumBivector const& angular_momentum) const {
  auto const& m = angular_momentum;
  auto const& m_coordinates = m.coordinates();

  auto const& I₁ = moments_of_inertia_.x;
  auto const& I₂ = moments_of_inertia_.y;
  auto const& I₃ = moments_of_inertia_.z;
  Bivector<Quotient<AngularMomentum, MomentOfInertia>, PrincipalAxesFrame> const
      ω({m_coordinates.x / I₁, m_coordinates.y / I₂, m_coordinates.z / I₃});

  return ω;
}

template<typename InertialFrame, typename PrincipalAxesFrame>
=======
>>>>>>> 129e850e
typename EulerSolver<InertialFrame, PrincipalAxesFrame>::AttitudeRotation
EulerSolver<InertialFrame, PrincipalAxesFrame>::AttitudeAt(
    AngularMomentumBivector const& angular_momentum,
    Instant const& time) const {
<<<<<<< HEAD
  Rotation<PrincipalAxesFrame, ℬₜ> const 𝒫ₜ = Compute𝒫ₜ(angular_momentum);
=======
  Rotation<PrincipalAxesFrame, ℬₜ> const 𝒫ₜ =
      Compute𝒫ₜ(moments_of_inertia_, angular_momentum);
>>>>>>> 129e850e

  Time const Δt = time - initial_time_;
  Angle ψ;
  switch (formula_) {
    case Formula::i: {
<<<<<<< HEAD
      Angle const φ = JacobiAmplitude(λ₃_ * Δt - ν_, mc_);
=======
      Angle const φ = JacobiAmplitude(λ_ * Δt - ν_, mc_);
>>>>>>> 129e850e
      ψ = ψ_t_multiplier_ * Δt +
          ψ_Π_multiplier_ * (EllipticΠ(φ, n_, mc_) - ψ_Π_offset_);
      break;
    }
    case Formula::ii: {
<<<<<<< HEAD
      Angle const φ = JacobiAmplitude(λ₁_ * Δt - ν_, mc_);
=======
      Angle const φ = JacobiAmplitude(λ_ * Δt - ν_, mc_);
>>>>>>> 129e850e
      ψ = ψ_t_multiplier_ * Δt +
          ψ_Π_multiplier_ * (EllipticΠ(φ, n_, mc_) - ψ_Π_offset_);
      break;
    }
    case Formula::iii: {
<<<<<<< HEAD
      Angle const angle = λ₂_ * Δt - ν_;
=======
      Angle const angle = λ_ * Δt - ν_;
>>>>>>> 129e850e
      ψ = ψ_t_multiplier_ * Δt +
          ψ_Π_multiplier_ *
              (angle + n_ * std::log(n_ * Sinh(angle) - Cosh(angle)) * Radian -
               ψ_Π_offset_);
      break;
    }
    case Formula::Sphere: {
      ψ = ψ_t_multiplier_ * Δt;
      break;
    }
    default:
      LOG(FATAL) << "Unexpected formula " << static_cast<int>(formula_);
  };
  Bivector<double, ℬₜ> const e₃({0, 0, 1});
  Rotation<ℬₜ, ℬʹ> const 𝒴ₜ(ψ, e₃, DefinesFrame<ℬʹ>{});

  return ℛ_ * 𝒴ₜ * 𝒫ₜ;
}

template<typename InertialFrame, typename PrincipalAxesFrame>
Rotation<PrincipalAxesFrame,
         typename EulerSolver<InertialFrame, PrincipalAxesFrame>::ℬₜ>
EulerSolver<InertialFrame, PrincipalAxesFrame>::Compute𝒫ₜ(
<<<<<<< HEAD
    Bivector<AngularMomentum, PrincipalAxesFrame> const& angular_momentum)
    const {
=======
    R3Element<MomentOfInertia> const& moments_of_inertia,
    AngularMomentumBivector const& angular_momentum) {
>>>>>>> 129e850e
  auto const& m = angular_momentum;
  auto const& m_coordinates = m.coordinates();

  // Compute ṁ using the Euler equation.
<<<<<<< HEAD
  AngularVelocity<PrincipalAxesFrame> const ω = AngularVelocityFor(m);
  Bivector<Variation<AngularMomentum>, PrincipalAxesFrame> const ṁ =
      Commutator(m, ω) / Radian;

  // If ṁ is constant in the principal axes frame, pick 𝒫ₜ = identity.
  static Bivector<Variation<AngularMomentum>, PrincipalAxesFrame> const zero;
  if (ṁ == zero) {
    return Rotation<PrincipalAxesFrame, ℬₜ>::Identity();
  }

  // Construct the orthonormal frame ℬₜ.
  auto const m_normalized = Normalize(m);
  auto const v = Normalize(ṁ);
=======
  auto const& I₁ = moments_of_inertia.x;
  auto const& I₂ = moments_of_inertia.y;
  auto const& I₃ = moments_of_inertia.z;
  Bivector<Quotient<AngularMomentum, MomentOfInertia>, PrincipalAxesFrame> const
      ω({m_coordinates.x / I₁, m_coordinates.y / I₂, m_coordinates.z / I₃});
  Bivector<Variation<AngularMomentum>, PrincipalAxesFrame> const ṁ =
      Commutator(m, ω) / Radian;

  // Construct the orthonormal frame ℬₜ.  If ṁ is constant in the principal axes
  // frame, the choice is arbitrary.
  static Bivector<double, PrincipalAxesFrame> const zero;
  auto const m_normalized = Normalize(m);
  auto v = NormalizeOrZero(ṁ);
  if (v == zero) {
    v = NormalizeOrZero(AngularMomentumBivector(
            {m_coordinates.y, -m_coordinates.x, AngularMomentum()}));
  }
  if (v == zero) {
    v = NormalizeOrZero(AngularMomentumBivector(
            {m_coordinates.y, AngularMomentum(), -m_coordinates.z}));
  }
  DCHECK_NE(v, zero);
>>>>>>> 129e850e
  auto const w = Commutator(m_normalized, v);

  // 𝒫ₜ(m_normalized).coordinates() = {0, 0, 1} , etc.
  Rotation<PrincipalAxesFrame, ℬₜ> const 𝒫ₜ(v, w, m_normalized);

  return 𝒫ₜ;
}

}  // namespace internal_euler_solver
}  // namespace physics
}  // namespace principia<|MERGE_RESOLUTION|>--- conflicted
+++ resolved
@@ -53,12 +53,7 @@
       initial_time_(initial_time),
       ℛ_([this, initial_attitude]() -> Rotation<ℬʹ, InertialFrame> {
         auto const 𝒴ₜ₀⁻¹ = Rotation<ℬʹ, ℬₜ>::Identity();
-<<<<<<< HEAD
         auto const 𝒫ₜ₀⁻¹ = Compute𝒫ₜ(initial_angular_momentum_).Inverse();
-=======
-        auto const 𝒫ₜ₀⁻¹ = Compute𝒫ₜ(moments_of_inertia_,
-                                    initial_angular_momentum_).Inverse();
->>>>>>> 129e850e
 
         // This ℛ follows the assumptions in the third paragraph of section 2.3
         // of [CFSZ07], that is, the inertial frame is identified with the
@@ -111,13 +106,8 @@
   // Note that [CFSZ07] et al. give k, but we need mc = 1 - k^2.  We write mc
   // in a way that reduces cancellations when k is close to 1.
   if (Δ₂ < Square<AngularMomentum>()) {
-<<<<<<< HEAD
-    DCHECK_LE(Square<AngularMomentum>(), B₂₃²);
-    DCHECK_LE(Square<AngularMomentum>(), B₂₁²);
-=======
     CHECK_LE(Square<AngularMomentum>(), B₂₃²);
     CHECK_LE(Square<AngularMomentum>(), B₂₁²);
->>>>>>> 129e850e
     B₂₁_ = Sqrt(B₂₁²);
     mc_ = Δ₂ * I₃₁ / (Δ₃ * I₂₁);
     ν_ = EllipticF(ArcTan(m.y * B₃₁_, m.z * B₂₁_), mc_);
@@ -133,19 +123,11 @@
     }
     n_ = std::min(G² / B₂₃², 1.0);
     ψ_Π_offset_ = EllipticΠ(-ν_, n_, mc_);
-<<<<<<< HEAD
-    ψ_Π_multiplier_ = Δ₂ / (λ₃_ * I₂ * G_);
-    formula_ = Formula::i;
-  } else if (Square<AngularMomentum>() < Δ₂) {
-    DCHECK_LE(Square<AngularMomentum>(), B₂₃²);
-    DCHECK_LE(Square<AngularMomentum>(), B₂₁²);
-=======
     ψ_Π_multiplier_ = Δ₂ / (λ_ * I₂ * G_);
     formula_ = Formula::i;
   } else if (Square<AngularMomentum>() < Δ₂) {
     CHECK_LE(Square<AngularMomentum>(), B₂₃²);
     CHECK_LE(Square<AngularMomentum>(), B₂₁²);
->>>>>>> 129e850e
     B₂₃_ = Sqrt(B₂₃²);
     mc_ = Δ₂ * I₃₁ / (Δ₁ * I₃₂);
     ν_ = EllipticF(ArcTan(m.y * B₁₃_, m.x * B₂₃_), mc_);
@@ -159,11 +141,7 @@
     }
     n_ = std::min(G² / B₂₁², 1.0);
     ψ_Π_offset_ = EllipticΠ(-ν_, n_, mc_);
-<<<<<<< HEAD
-    ψ_Π_multiplier_ = Δ₂ / (λ₁_ * I₂ * G_);
-=======
     ψ_Π_multiplier_ = Δ₂ / (λ_ * I₂ * G_);
->>>>>>> 129e850e
     formula_ = Formula::ii;
   } else {
     CHECK_EQ(Square<AngularMomentum>(), Δ₂);
@@ -192,11 +170,7 @@
       // notation.
       n_ = G² * G² / (B₂₁² * B₂₃²);
       ψ_Π_offset_ = (-ν_ + n_ * std::log(n_ * Sinh(-ν_) - Cosh(-ν_)) * Radian);
-<<<<<<< HEAD
-      ψ_Π_multiplier_ = Δ₂ / (λ₂_ * I₂ * G_ * (1 - n_ * n_));
-=======
       ψ_Π_multiplier_ = Δ₂ / (λ_ * I₂ * G_ * (1 - n_ * n_));
->>>>>>> 129e850e
       formula_ = Formula::iii;
     }
   }
@@ -240,7 +214,6 @@
 }
 
 template<typename InertialFrame, typename PrincipalAxesFrame>
-<<<<<<< HEAD
 AngularVelocity<PrincipalAxesFrame>
 EulerSolver<InertialFrame, PrincipalAxesFrame>::AngularVelocityFor(
     AngularMomentumBivector const& angular_momentum) const {
@@ -257,48 +230,29 @@
 }
 
 template<typename InertialFrame, typename PrincipalAxesFrame>
-=======
->>>>>>> 129e850e
 typename EulerSolver<InertialFrame, PrincipalAxesFrame>::AttitudeRotation
 EulerSolver<InertialFrame, PrincipalAxesFrame>::AttitudeAt(
     AngularMomentumBivector const& angular_momentum,
     Instant const& time) const {
-<<<<<<< HEAD
   Rotation<PrincipalAxesFrame, ℬₜ> const 𝒫ₜ = Compute𝒫ₜ(angular_momentum);
-=======
-  Rotation<PrincipalAxesFrame, ℬₜ> const 𝒫ₜ =
-      Compute𝒫ₜ(moments_of_inertia_, angular_momentum);
->>>>>>> 129e850e
 
   Time const Δt = time - initial_time_;
   Angle ψ;
   switch (formula_) {
     case Formula::i: {
-<<<<<<< HEAD
-      Angle const φ = JacobiAmplitude(λ₃_ * Δt - ν_, mc_);
-=======
       Angle const φ = JacobiAmplitude(λ_ * Δt - ν_, mc_);
->>>>>>> 129e850e
       ψ = ψ_t_multiplier_ * Δt +
           ψ_Π_multiplier_ * (EllipticΠ(φ, n_, mc_) - ψ_Π_offset_);
       break;
     }
     case Formula::ii: {
-<<<<<<< HEAD
-      Angle const φ = JacobiAmplitude(λ₁_ * Δt - ν_, mc_);
-=======
       Angle const φ = JacobiAmplitude(λ_ * Δt - ν_, mc_);
->>>>>>> 129e850e
       ψ = ψ_t_multiplier_ * Δt +
           ψ_Π_multiplier_ * (EllipticΠ(φ, n_, mc_) - ψ_Π_offset_);
       break;
     }
     case Formula::iii: {
-<<<<<<< HEAD
-      Angle const angle = λ₂_ * Δt - ν_;
-=======
       Angle const angle = λ_ * Δt - ν_;
->>>>>>> 129e850e
       ψ = ψ_t_multiplier_ * Δt +
           ψ_Π_multiplier_ *
               (angle + n_ * std::log(n_ * Sinh(angle) - Cosh(angle)) * Radian -
@@ -322,37 +276,12 @@
 Rotation<PrincipalAxesFrame,
          typename EulerSolver<InertialFrame, PrincipalAxesFrame>::ℬₜ>
 EulerSolver<InertialFrame, PrincipalAxesFrame>::Compute𝒫ₜ(
-<<<<<<< HEAD
-    Bivector<AngularMomentum, PrincipalAxesFrame> const& angular_momentum)
-    const {
-=======
-    R3Element<MomentOfInertia> const& moments_of_inertia,
-    AngularMomentumBivector const& angular_momentum) {
->>>>>>> 129e850e
+    AngularMomentumBivector const& angular_momentum) const {
   auto const& m = angular_momentum;
   auto const& m_coordinates = m.coordinates();
 
   // Compute ṁ using the Euler equation.
-<<<<<<< HEAD
   AngularVelocity<PrincipalAxesFrame> const ω = AngularVelocityFor(m);
-  Bivector<Variation<AngularMomentum>, PrincipalAxesFrame> const ṁ =
-      Commutator(m, ω) / Radian;
-
-  // If ṁ is constant in the principal axes frame, pick 𝒫ₜ = identity.
-  static Bivector<Variation<AngularMomentum>, PrincipalAxesFrame> const zero;
-  if (ṁ == zero) {
-    return Rotation<PrincipalAxesFrame, ℬₜ>::Identity();
-  }
-
-  // Construct the orthonormal frame ℬₜ.
-  auto const m_normalized = Normalize(m);
-  auto const v = Normalize(ṁ);
-=======
-  auto const& I₁ = moments_of_inertia.x;
-  auto const& I₂ = moments_of_inertia.y;
-  auto const& I₃ = moments_of_inertia.z;
-  Bivector<Quotient<AngularMomentum, MomentOfInertia>, PrincipalAxesFrame> const
-      ω({m_coordinates.x / I₁, m_coordinates.y / I₂, m_coordinates.z / I₃});
   Bivector<Variation<AngularMomentum>, PrincipalAxesFrame> const ṁ =
       Commutator(m, ω) / Radian;
 
@@ -370,7 +299,6 @@
             {m_coordinates.y, AngularMomentum(), -m_coordinates.z}));
   }
   DCHECK_NE(v, zero);
->>>>>>> 129e850e
   auto const w = Commutator(m_normalized, v);
 
   // 𝒫ₜ(m_normalized).coordinates() = {0, 0, 1} , etc.
