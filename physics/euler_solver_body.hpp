--- conflicted
+++ resolved
@@ -46,62 +46,46 @@
       initial_angular_momentum_(initial_angular_momentum),
       initial_attitude_(initial_attitude),
       initial_time_(initial_time) {
-  CHECK_LE(I₁_, I₂_);
-  CHECK_LE(I₂_, I₃_);
+  auto const& I₁ = moments_of_inertia.x;
+  auto const& I₂ = moments_of_inertia.y;
+  auto const& I₃ = moments_of_inertia.z;  CHECK_LE(I₁, I₂);
+  CHECK_LE(I₂, I₃);
 
   auto const& m = initial_angular_momentum.coordinates();
 
-  auto const I₁₂ = I₁_ - I₂_;
-  auto const I₁₃ = I₁_ - I₃_;
+  auto const I₁₂ = I₁ - I₂;
+  auto const I₁₃ = I₁ - I₃;
   auto const I₂₁ = -I₁₂;
-  auto const I₂₃ = I₂_ - I₃_;
+  auto const I₂₃ = I₂ - I₃;
   auto const I₃₁ = -I₁₃;
   auto const I₃₂ = -I₂₃;
 
   // The formulæ for the Δs in Celledoni cannot be used directly because of
   // cancellations.
-<<<<<<< HEAD
-  auto const Δ₁ = m.y * m.y * I₂₁ / I₂_ + m.z * m.z * I₃₁ / I₃_;
-  auto const Δ₂ = m.x * m.x * I₁₂ / I₁_ + m.z * m.z * I₃₂ / I₃_;
-  auto const Δ₃ = m.x * m.x * I₃₁ / I₁_ + m.y * m.y * I₃₂ / I₂_;
-=======
   auto const Δ₁ = m.y * m.y * I₂₁ / I₂ + m.z * m.z * I₃₁ / I₃;
   auto const Δ₂ = m.x * m.x * I₁₂ / I₁ + m.z * m.z * I₃₂ / I₃;
   auto const Δ₃ = m.x * m.x * I₁₃ / I₁ + m.y * m.y * I₂₃ / I₂;
->>>>>>> f7cb12ee
   DCHECK_LE(Square<AngularMomentum>(), Δ₁);
   DCHECK_LE(Δ₃, Square<AngularMomentum>());
 
-<<<<<<< HEAD
-  auto const G² =  initial_angular_momentum_.Norm²();
-  auto const two_T = m.x * m.x / I₁_ + m.y * m.y / I₂_ + m.z * m.z / I₃_;
-
-  auto const B₂₃² = I₂_ * Δ₃ / I₃₂;
-  auto const B₂₁² = I₂_ * Δ₁ / I₂₁;
+  auto const B₂₃² = I₂ * Δ₃ / I₃₂;
+  auto const B₂₁² = I₂ * Δ₁ / I₂₁;
   DCHECK_LE(Square<AngularMomentum>(), B₂₃²);
   DCHECK_LE(Square<AngularMomentum>(), B₂₁²);
 
-  B₁₃_ = Sqrt(I₁_ * Δ₃ / I₃₁);
-  B₃₁_ = Sqrt(I₃_ * Δ₁ / I₃₁);
-=======
   B₁₃_ = Sqrt(-I₁ * Δ₃ / I₃₁);
   B₃₁_ = Sqrt(I₃ * Δ₁ / I₃₁);
->>>>>>> f7cb12ee
+
+  auto const G² =  initial_angular_momentum_.Norm²();
+  auto const two_T = m.x * m.x / I₁ + m.y * m.y / I₂ + m.z * m.z / I₃;
 
   // Note that Celledoni et al. give k, but we need mc = 1 - k^2.  We write mc
   // in a way that reduces cancellations when k is close to 1.
   if (Δ₂ < Square<AngularMomentum>()) {
-<<<<<<< HEAD
     B₂₁_ = Sqrt(B₂₁²);
-    mc_ = -Δ₂ * I₃₁ / (Δ₃ * I₂₁);
-    ν_ = EllipticF(ArcTan(m.y / B₂₁_, m.z / B₃₁_), mc_);
-    λ₃_ = Sqrt(Δ₃ * I₂₁ / (I₁_ * I₂_ * I₃_));
-=======
-    B₂₁_ = Sqrt(I₂ * Δ₁ / I₂₁);
     mc_ = Δ₂ * I₃₁ / (Δ₃ * I₂₁);
     ν_ = EllipticF(ArcTan(m.y * B₃₁_, m.z * B₂₁_), mc_);
-    λ₃_ = Sqrt(-Δ₃ * I₂₁ / (I₁ * I₂ * I₃));
->>>>>>> f7cb12ee
+    λ₃_ = Sqrt(Δ₃ * I₂₁ / (I₁ * I₂ * I₃));
     if (m.x < AngularMomentum()) {
       B₁₃_ = -B₁₃_;
     } else {
@@ -109,21 +93,14 @@
     }
     n_ = G² / B₂₃²;
     ψ_Π_offset = EllipticΠ(-ν_, n_, mc_);
-    ψ_Π_multiplier_ = Δ₂ / (λ₃_ * I₂_ * G_);
+    ψ_Π_multiplier_ = Δ₂ / (λ₃_ * I₂ * G_);
     ψ_t_multiplier_ = two_T / G_;
     formula_ = Formula::i;
   } else if (Square<AngularMomentum>() < Δ₂) {
-<<<<<<< HEAD
     B₂₃_ = Sqrt(B₂₃²);
-    mc_ = Δ₂ * I₃₁ / (Δ₁ * I₃₂);
-    ν_ = EllipticF(ArcTan(m.y / B₂₃_, m.x / B₁₃_), mc_);
-    λ₁_ = Sqrt(Δ₁ * I₃₂ / (I₁_ * I₂_ * I₃_));
-=======
-    B₂₃_ = Sqrt(-I₂ * Δ₃ / I₃₂);
     mc_ = Δ₂ * I₃₁ / (Δ₁ * I₃₂);
     ν_ = EllipticF(ArcTan(m.y * B₁₃_, m.x * B₂₃_), mc_);
     λ₁_ = Sqrt(Δ₁ * I₃₂ / (I₁ * I₂ * I₃));
->>>>>>> f7cb12ee
     if (m.z < AngularMomentum()) {
       B₃₁_ = -B₃₁_;
     } else {
@@ -131,7 +108,7 @@
     }
     n_ = G² / B₂₁²;
     ψ_Π_offset = EllipticΠ(-ν_, n_, mc_);
-    ψ_Π_multiplier_ = Δ₂ / (λ₁_ * I₂_ * G_);
+    ψ_Π_multiplier_ = Δ₂ / (λ₁_ * I₂ * G_);
     ψ_t_multiplier_ = two_T / G_;
     formula_ = Formula::ii;
   } else {
@@ -144,11 +121,7 @@
     } else {
       G_ =  Sqrt(G²);
       ν_ = -ArcTanh(m.y / G_);
-<<<<<<< HEAD
-      λ₂_ = Sqrt(Δ₁ * Δ₃ / (I₁_ * I₃_)) / G_;
-=======
       λ₂_ = Sqrt(-Δ₁ * Δ₃ / (I₁ * I₃)) / G_;
->>>>>>> f7cb12ee
       if (m.x < AngularMomentum()) {
         B₁₃_ = -B₁₃_;
         λ₂_ = -λ₂_;
