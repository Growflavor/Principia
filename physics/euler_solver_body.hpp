﻿
#pragma once

#include "physics/euler_solver.hpp"

#include <algorithm>

#include "geometry/grassmann.hpp"
#include "numerics/elliptic_functions.hpp"
#include "numerics/elliptic_integrals.hpp"
#include "quantities/elementary_functions.hpp"
#include "quantities/si.hpp"

namespace principia {
namespace physics {
namespace internal_euler_solver {

using geometry::Vector;
using numerics::EllipticF;
using numerics::EllipticΠ;
using numerics::JacobiAmplitude;
using numerics::JacobiSNCNDN;
using quantities::Abs;
using quantities::ArcTan;
using quantities::ArcTanh;
using quantities::Cosh;
using quantities::Pow;
using quantities::Tanh;
using quantities::Energy;
using quantities::Inverse;
using quantities::Sqrt;
using quantities::Square;
using quantities::SquareRoot;
using quantities::SIUnit;
using quantities::Time;
using quantities::si::Joule;
using quantities::si::Radian;

template<typename InertialFrame, typename PrincipalAxesFrame>
EulerSolver<InertialFrame, PrincipalAxesFrame>::EulerSolver(
    R3Element<MomentOfInertia> const& moments_of_inertia,
    AngularMomentumBivector const& initial_angular_momentum,
    AttitudeRotation const& initial_attitude,
    Instant const& initial_time)
    : moments_of_inertia_(moments_of_inertia),
      initial_angular_momentum_(initial_angular_momentum),
      initial_attitude_(initial_attitude),
      initial_time_(initial_time) {
  auto const& I₁ = moments_of_inertia.x;
  auto const& I₂ = moments_of_inertia.y;
  auto const& I₃ = moments_of_inertia.z;  CHECK_LE(I₁, I₂);
  CHECK_LE(I₂, I₃);

  auto const& m = initial_angular_momentum.coordinates();

  auto const I₁₂ = I₁ - I₂;
  auto const I₁₃ = I₁ - I₃;
  auto const I₂₁ = -I₁₂;
  auto const I₂₃ = I₂ - I₃;
  auto const I₃₁ = -I₁₃;
  auto const I₃₂ = -I₂₃;

  // The formulæ for the Δs in Celledoni cannot be used directly because of
  // cancellations.
  auto const Δ₁ = m.y * m.y * I₂₁ / I₂ + m.z * m.z * I₃₁ / I₃;
  auto const Δ₂ = m.z * m.z * I₃₂ / I₃ + m.x * m.x * I₁₂ / I₁;
  auto const Δ₃ = m.x * m.x * I₁₃ / I₁ + m.y * m.y * I₂₃ / I₂;
  DCHECK_LE(Square<AngularMomentum>(), Δ₁);
  DCHECK_LE(Δ₃, Square<AngularMomentum>());

<<<<<<< HEAD
  auto const B₂₃² = I₂ * Δ₃ / I₃₂;
  auto const B₂₁² = I₂ * Δ₁ / I₂₁;
  DCHECK_LE(Square<AngularMomentum>(), B₂₃²);
  DCHECK_LE(Square<AngularMomentum>(), B₂₁²);

  B₁₃_ = Sqrt(-I₁ * Δ₃ / I₃₁);
=======
  B₁₃_ = Sqrt(I₁ * Δ₃ / I₁₃);
>>>>>>> e68f3a4f
  B₃₁_ = Sqrt(I₃ * Δ₁ / I₃₁);

  auto const G² =  initial_angular_momentum_.Norm²();
  auto const two_T = m.x * m.x / I₁ + m.y * m.y / I₂ + m.z * m.z / I₃;

  // Note that Celledoni et al. give k, but we need mc = 1 - k^2.  We write mc
  // in a way that reduces cancellations when k is close to 1.
  if (Δ₂ < Square<AngularMomentum>()) {
    B₂₁_ = Sqrt(B₂₁²);
    mc_ = Δ₂ * I₃₁ / (Δ₃ * I₂₁);
    ν_ = EllipticF(ArcTan(m.y * B₃₁_, m.z * B₂₁_), mc_);
<<<<<<< HEAD
    λ₃_ = Sqrt(Δ₃ * I₂₁ / (I₁ * I₂ * I₃));
=======
    λ₃_ = Sqrt(Δ₃ * I₁₂ / (I₁ * I₂ * I₃));
>>>>>>> e68f3a4f
    if (m.x < AngularMomentum()) {
      B₁₃_ = -B₁₃_;
    } else {
      λ₃_ = -λ₃_;
    }
    n_ = G² / B₂₃²;
    ψ_Π_offset = EllipticΠ(-ν_, n_, mc_);
    ψ_Π_multiplier_ = Δ₂ / (λ₃_ * I₂ * G_);
    ψ_t_multiplier_ = two_T / G_;
    formula_ = Formula::i;
  } else if (Square<AngularMomentum>() < Δ₂) {
<<<<<<< HEAD
    B₂₃_ = Sqrt(B₂₃²);
=======
    B₂₃_ = Sqrt(I₂ * Δ₃ / I₂₃);
>>>>>>> e68f3a4f
    mc_ = Δ₂ * I₃₁ / (Δ₁ * I₃₂);
    ν_ = EllipticF(ArcTan(m.y * B₁₃_, m.x * B₂₃_), mc_);
    λ₁_ = Sqrt(Δ₁ * I₃₂ / (I₁ * I₂ * I₃));
    if (m.z < AngularMomentum()) {
      B₃₁_ = -B₃₁_;
    } else {
      λ₁_ = -λ₁_;
    }
    n_ = G² / B₂₁²;
    ψ_Π_offset = EllipticΠ(-ν_, n_, mc_);
    ψ_Π_multiplier_ = Δ₂ / (λ₁_ * I₂ * G_);
    ψ_t_multiplier_ = two_T / G_;
    formula_ = Formula::ii;
  } else {
    CHECK_EQ(Square<AngularMomentum>(), Δ₂);
    if (I₃₁ == MomentOfInertia()) {
      // The degenerate case of a sphere.  It would create NaNs.
      DCHECK_EQ(MomentOfInertia(), I₂₁);
      DCHECK_EQ(MomentOfInertia(), I₃₂);
      formula_ = Formula::Sphere;
    } else {
      G_ =  Sqrt(G²);
      ν_ = -ArcTanh(m.y / G_);
      λ₂_ = Sqrt(-Δ₁ * Δ₃ / (I₁ * I₃)) / G_;
      if (m.x < AngularMomentum()) {
        B₁₃_ = -B₁₃_;
        λ₂_ = -λ₂_;
      }
      if (m.z < AngularMomentum()) {
        B₃₁_ = -B₃₁_;
        λ₂_ = -λ₂_;
      }
      // Not quite an elliptic integral characteristic, but we'll stick to that
      // notation.
      n_ = G² * G² / (B₂₁² * B₂₃²);
      formula_ = Formula::iii;
    }
  }
}

template<typename InertialFrame, typename PrincipalAxesFrame>
typename EulerSolver<InertialFrame, PrincipalAxesFrame>::AngularMomentumBivector
EulerSolver<InertialFrame, PrincipalAxesFrame>::AngularMomentumAt(
    Instant const& time) const {
  Time const Δt = time - initial_time_;
  switch (formula_) {
    case Formula::i: {
      double sn;
      double cn;
      double dn;
      JacobiSNCNDN(λ₃_ * Δt - ν_, mc_, sn, cn, dn);
      return AngularMomentumBivector({B₁₃_ * dn, -B₂₁_ * sn, B₃₁_ * cn});
    }
    case Formula::ii: {
      double sn;
      double cn;
      double dn;
      JacobiSNCNDN(λ₁_ * Δt - ν_, mc_, sn, cn, dn);
      return AngularMomentumBivector({B₁₃_ * cn, -B₂₃_ * sn, B₃₁_ * dn});
    }
    case Formula::iii: {
      Angle const angle = λ₂_ * Δt - ν_;
      double const sech = 1.0 / Cosh(angle);
      return AngularMomentumBivector(
          {B₁₃_ * sech, G_ * Tanh(angle), B₃₁_ * sech});
    }
    case Formula::Sphere : {
      // NOTE(phl): It's unclear how the formulæ degenerate in this case, but
      // surely λ₃_ becomes 0, so the dependency in time disappears, so this is
      // my best guess.
      return initial_angular_momentum_;
    }
    default:
      LOG(FATAL) << "Unexpected formula " << static_cast<int>(formula_);
  };
}

template<typename InertialFrame, typename PrincipalAxesFrame>
typename EulerSolver<InertialFrame, PrincipalAxesFrame>::AttitudeRotation
EulerSolver<InertialFrame, PrincipalAxesFrame>::AttitudeAt(
    AngularMomentumBivector const& angular_momentum,
    Instant const& time) const {
  auto const& m = angular_momentum.coordinates();
  Time const Δt = time - initial_time_;
  switch (formula_) {
    case Formula::i: {
      // Note that the sign of λ has been integrated in λ₃_ at construction.
      Angle const φ = JacobiAmplitude(λ₃_ * Δt - ν_, mc_);
      Angle const ψ = ψ_t_multiplier_ * Δt +
                      ψ_Π_multiplier_ * (EllipticΠ(φ, n_, mc_) - ψ_Π_offset);
    }
    case Formula::ii: {
      // Note that the sign of λ has been integrated in λ₁_ at construction.
      Angle const φ = JacobiAmplitude(λ₁_ * Δt - ν_, mc_);
      Angle const ψ = ψ_t_multiplier_ * Δt +
                      ψ_Π_multiplier_ * (EllipticΠ(φ, n_, mc_) - ψ_Π_offset);
    }
    case Formula::iii: {
    }
    case Formula::Sphere : {
    }
    default:
      LOG(FATAL) << "Unexpected formula " << static_cast<int>(formula_);
  };
  return AttitudeRotation::Identity();
}

}  // namespace internal_euler_solver
}  // namespace physics
}  // namespace principia<|MERGE_RESOLUTION|>--- conflicted
+++ resolved
@@ -68,16 +68,12 @@
   DCHECK_LE(Square<AngularMomentum>(), Δ₁);
   DCHECK_LE(Δ₃, Square<AngularMomentum>());
 
-<<<<<<< HEAD
   auto const B₂₃² = I₂ * Δ₃ / I₃₂;
   auto const B₂₁² = I₂ * Δ₁ / I₂₁;
   DCHECK_LE(Square<AngularMomentum>(), B₂₃²);
   DCHECK_LE(Square<AngularMomentum>(), B₂₁²);
 
-  B₁₃_ = Sqrt(-I₁ * Δ₃ / I₃₁);
-=======
   B₁₃_ = Sqrt(I₁ * Δ₃ / I₁₃);
->>>>>>> e68f3a4f
   B₃₁_ = Sqrt(I₃ * Δ₁ / I₃₁);
 
   auto const G² =  initial_angular_momentum_.Norm²();
@@ -89,11 +85,7 @@
     B₂₁_ = Sqrt(B₂₁²);
     mc_ = Δ₂ * I₃₁ / (Δ₃ * I₂₁);
     ν_ = EllipticF(ArcTan(m.y * B₃₁_, m.z * B₂₁_), mc_);
-<<<<<<< HEAD
-    λ₃_ = Sqrt(Δ₃ * I₂₁ / (I₁ * I₂ * I₃));
-=======
     λ₃_ = Sqrt(Δ₃ * I₁₂ / (I₁ * I₂ * I₃));
->>>>>>> e68f3a4f
     if (m.x < AngularMomentum()) {
       B₁₃_ = -B₁₃_;
     } else {
@@ -105,11 +97,7 @@
     ψ_t_multiplier_ = two_T / G_;
     formula_ = Formula::i;
   } else if (Square<AngularMomentum>() < Δ₂) {
-<<<<<<< HEAD
     B₂₃_ = Sqrt(B₂₃²);
-=======
-    B₂₃_ = Sqrt(I₂ * Δ₃ / I₂₃);
->>>>>>> e68f3a4f
     mc_ = Δ₂ * I₃₁ / (Δ₁ * I₃₂);
     ν_ = EllipticF(ArcTan(m.y * B₁₃_, m.x * B₂₃_), mc_);
     λ₁_ = Sqrt(Δ₁ * I₃₂ / (I₁ * I₂ * I₃));
