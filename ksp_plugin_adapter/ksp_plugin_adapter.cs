﻿using System;
using System.Collections.Generic;
using System.IO;
using System.Linq;

namespace principia {
namespace ksp_plugin_adapter {

[KSPScenario(createOptions: ScenarioCreationOptions.AddToAllGames,
             tgtScenes: new GameScenes[]{GameScenes.SPACECENTER,
                                         GameScenes.FLIGHT,
                                         GameScenes.TRACKSTATION})]
public partial class PrincipiaPluginAdapter
    : ScenarioModule,
      SupervisedWindowRenderer.ISupervisor {

  // From https://forum.kerbalspaceprogram.com/index.php?/topic/84273--/,
  // edited 2017-03-09.  Where the name of the layer is not CamelCase, the
  // actual name is commented.
  private enum UnityLayers {
    TransparentFX = 1,
    IgnoreRaycast = 2,  // Ignore Raycast
    Water = 3,
    UI = 5,
    PartListIcons = 8,  // PartsList_Icons
    Atmosphere = 9,
    ScaledScenery = 10,  // Scaled Scenery
    UIDialog = 11,
    UIVectors = 12,
    UIMask = 13,
    Screens = 14,
    LocalScenery = 15,  // Local Scenery
    Kerbals = 16,
    EVA = 17,
    SkySphere = 18,
    PhysicalObjects = 19,
    InternalSpace = 20,  // Internal Space
    PartTriggers = 21,  // Part Triggers
    KerbalInstructors = 22,
    AeroFXIgnore = 23,
    MapFX = 24,
    UIAdditional = 25,
    WheelCollidersIgnore = 26,
    WheelColliders = 27,  // wheelColliders
    TerrainColliders = 28,
    DragRender = 29,
    SurfaceFX = 30,
    Vectors = 31,
  };

  private const string principia_serialized_plugin_ = "serialized_plugin";
  private const string principia_initial_state_config_name_ =
      "principia_initial_state";
  private const string principia_gravity_model_config_name_ =
      "principia_gravity_model";
  private const string principia_numerics_blueprint_config_name_ =
      "principia_numerics_blueprint";
  private const string principia_override_version_check_config_name_ =
      "principia_override_version_check";

  private KSP.UI.Screens.ApplicationLauncherButton toolbar_button_;
  // Whether the user has hidden the UI.
  private bool hide_all_gui_ = false;
  // Whether we are in a scene/building where we wish to show our UI.
  private bool in_principia_scene_ = true;

  private const int чебышёв_plotting_method_ = 2;

  private IntPtr plugin_ = IntPtr.Zero;
  internal IntPtr Plugin() {
    return plugin_;
  }

  // Whether to compress saves.
  [KSPField(isPersistant = true)]
  private string serialization_compression_ = "";
  [KSPField(isPersistant = true)]
  private string serialization_encoding_ = "hexadecimal";

  // Whether the plotting frame must be set to something convenient at the next
  // opportunity.
  private bool must_set_plotting_frame_ = false;

  private bool time_is_advancing_;

  private RenderingActions map_renderer_;
  private RenderingActions galaxy_cube_rotator_;

  private KSP.UI.Screens.Flight.NavBall navball_;
  private UnityEngine.Texture compass_navball_texture_;
  private UnityEngine.Texture inertial_navball_texture_;
  private UnityEngine.Texture barycentric_navball_texture_;
  private UnityEngine.Texture body_direction_navball_texture_;
  private UnityEngine.Texture surface_navball_texture_;
  private UnityEngine.Texture target_navball_texture_;
  private bool navball_changed_ = true;
  private FlightGlobals.SpeedDisplayModes? previous_display_mode_;
  private ReferenceFrameSelector.FrameType last_non_surface_frame_type_ =
      ReferenceFrameSelector.FrameType.BODY_CENTRED_NON_ROTATING;

  private readonly List<IntPtr> vessel_futures_ = new List<IntPtr>();

  // The RSAS is the component of the stock KSP autopilot that deals with
  // orienting the vessel towards a specific direction (e.g. prograde).
  // It is, as usual for KSP, an ineffable acronym; it is however likely derived
  // from the name of the SAS, the component of the autopilot that deals with
  // stabilizing the vessel's attitude without fixing it to any particular
  // target.  Note that SAS has several known meanings, none of which are
  // noteworthy.  The interested reader can refer to
  // http://wiki.kerbalspaceprogram.com/wiki/SAS.
  private bool override_rsas_target_ = false;
  private Vector3d rsas_target_;
  private bool reset_rsas_target_ = false;

  private static Dictionary<CelestialBody, Orbit> unmodified_orbits_;

  private Krakensbane krakensbane_;
  private Krakensbane krakensbane {
    get {
     if (krakensbane_ == null) {
       krakensbane_ = (Krakensbane)FindObjectOfType(typeof(Krakensbane));
     }
     return krakensbane_;
    }
  }

  private KSP.UI.Screens.SpaceTracking space_tracking_;
  private KSP.UI.Screens.SpaceTracking space_tracking {
    get {
     if (space_tracking_ == null) {
       if (HighLogic.LoadedScene != GameScenes.TRACKSTATION) {
         return null;
       }
       space_tracking_ = (KSP.UI.Screens.SpaceTracking)FindObjectOfType(
                             typeof(KSP.UI.Screens.SpaceTracking));
     }
     return space_tracking_;
    }
  }

  private KSP.UI.Screens.DebugToolbar.DebugScreen debug_screen_;
  private KSP.UI.Screens.DebugToolbar.Screens.Cheats.HackGravity hack_gravity_;
  private KSP.UI.Screens.DebugToolbar.Screens.Cheats.HackGravity hack_gravity {
    get {
      if (hack_gravity_ == null) {
        if (debug_screen_ == null) {
          // Force a debug screen to be instantiated, by showing it.
          KSP.UI.Screens.DebugToolbar.DebugScreenSpawner.ShowDebugScreen();
          debug_screen_ = (KSP.UI.Screens.DebugToolbar.DebugScreen)
              FindObjectOfType(typeof(KSP.UI.Screens.DebugToolbar.DebugScreen));
          // Now hide it.
          debug_screen_.Hide();
        }
        // Since we have the debug screen, we can restrict our search for the
        // gravity-hacking control within it, so as not to slow things down to
        // a grind until it is instantiated.
        hack_gravity_ = debug_screen_.contentTransform.GetComponentInChildren<
            KSP.UI.Screens.DebugToolbar.Screens.Cheats.HackGravity>();
      }
      return hack_gravity_;
    }
  }

  // TODO(egg): these should be moved to the C++; there it can be made a vector
  // because we can test whether we have the part or not. Set in
  // FashionablyLate, before the FlightIntegrator clears the forces.  Used in
  // WaitForFixedUpdate.
  private readonly Dictionary<uint, Part.ForceHolder[]> part_id_to_intrinsic_forces_ =
      new Dictionary<uint, Part.ForceHolder[]>();
  private readonly Dictionary<uint, Vector3d> part_id_to_intrinsic_force_ =
      new Dictionary<uint, Vector3d>();

  // The degrees of freedom at BetterLateThanNever.  Those are used to insert
  // new parts with the correct initial state.
  private readonly Dictionary<uint, QP> part_id_to_degrees_of_freedom_ =
      new Dictionary<uint, QP>();

  private readonly MapNodePool map_node_pool_;
  private ManeuverNode guidance_node_;

  // UI for the apocalypse notification.
  [KSPField(isPersistant = true)]
  private readonly Dialog apocalypse_dialog_ = new Dialog(persist_state: true);

  // UI for the bad installation notification.
  private readonly bool is_bad_installation_ = false;  // Don't persist.
  [KSPField(isPersistant = true)]
  private readonly Dialog bad_installation_dialog_ =
      new Dialog(persist_state: false);

  // The game windows.
  [KSPField(isPersistant = true)]
  private readonly FlightPlanner flight_planner_;
  [KSPField(isPersistant = true)]
  private readonly OrbitAnalyser orbit_analyser_;
  [KSPField(isPersistant = true)]
  internal ReferenceFrameSelector plotting_frame_selector_;
  [KSPField(isPersistant = true)]
  internal MainWindow main_window_;

  public event Action LockClearing;
  public event Action WindowsDisposal;
  public event Action WindowsRendering;

  PrincipiaPluginAdapter() {
    // We create this directory here so we do not need to worry about cross-
    // platform problems in C++.
    Directory.CreateDirectory("glog/Principia");
    string load_error = Loader.LoadPrincipiaDllAndInitGoogleLogging();
    if (load_error == null) {
      is_bad_installation_ = false;
      bad_installation_dialog_.Hide();
    } else {
      is_bad_installation_ = true;
      bad_installation_dialog_.message =
          "The Principia DLL failed to load.\n" + load_error;
      bad_installation_dialog_.Show();
    }
#if KSP_VERSION_1_7_3
    if (!(Versioning.version_major == 1 &&
          (Versioning.version_minor == 5 && Versioning.Revision == 1) ||
          (Versioning.version_minor == 6 && Versioning.Revision == 1) ||
          (Versioning.version_minor == 7 && Versioning.Revision <= 3))) {
      string expected_version =
          "1.7.3, 1.7.2, 1.7.1, 1.7.0, 1.6.1, and 1.5.1";
#endif
      string message = $@"Unexpected KSP version {Versioning.version_major}.{
          Versioning.version_minor}.{Versioning.Revision}; this build targets {
          expected_version}.";
      if (GameDatabase.Instance.GetAtMostOneNode(
              principia_override_version_check_config_name_) == null) {
        Log.Fatal(message);
      } else {
        Log.Error(message);
      }
    }
    map_node_pool_ = new MapNodePool();
    flight_planner_ = new FlightPlanner(this);
    orbit_analyser_ = new OrbitAnalyser(this);
    plotting_frame_selector_ = new ReferenceFrameSelector(this,
                                                          UpdateRenderingFrame,
                                                          "Plotting frame");
    main_window_ = new MainWindow(this,
                                  flight_planner_,
                                  orbit_analyser_,
                                  plotting_frame_selector_,
                                  PredictedVessel);
  }

  ~PrincipiaPluginAdapter() {
    // We should not get here without deleting the plugin, but just for safety.
    Interface.DeletePlugin(ref plugin_);
  }

  public bool PluginRunning() {
    return plugin_ != IntPtr.Zero;
  }

  private Vessel PredictedVessel() {
    return FlightGlobals.ActiveVessel ?? space_tracking?.SelectedVessel;
  }

  private delegate void BodyProcessor(CelestialBody body);
  private delegate void VesselProcessor(Vessel vessel);

  // Applies |process_body| to all bodies but the sun in the tree of celestial
  // bodies, in topological order.
  private void ApplyToBodyTree(BodyProcessor process_body) {
    // Tree traversal (DFS, not that it matters).
    Stack<CelestialBody> stack = new Stack<CelestialBody>();
    foreach (CelestialBody child in Planetarium.fetch.Sun.orbitingBodies) {
      stack.Push(child);
    }
    while (stack.Count > 0) {
      CelestialBody body = stack.Pop();
      process_body(body);
      foreach (CelestialBody child in body.orbitingBodies) {
        stack.Push(child);
      }
    }
  }

  private void ApplyToVesselsOnRails(VesselProcessor process_vessel) {
    foreach (Vessel vessel in
             FlightGlobals.Vessels.Where(is_manageable_on_rails)) {
      process_vessel(vessel);
    }
  }

  private void UpdateBody(CelestialBody body, double universal_time) {
    plugin_.UpdateCelestialHierarchy(
        body.flightGlobalsIndex,
        body.orbit.referenceBody.flightGlobalsIndex);
    QP from_parent = plugin_.CelestialFromParent(body.flightGlobalsIndex);
    // TODO(egg): Some of this might be be superfluous and redundant.
    Orbit original = body.orbit;
    Orbit copy = new Orbit(original.inclination,
                           original.eccentricity,
                           original.semiMajorAxis,
                           original.LAN,
                           original.argumentOfPeriapsis,
                           original.meanAnomalyAtEpoch,
                           original.epoch,
                           original.referenceBody);
    copy.UpdateFromStateVectors((Vector3d)from_parent.q,
                                (Vector3d)from_parent.p,
                                copy.referenceBody,
                                universal_time);
    body.orbit.inclination = copy.inclination;
    body.orbit.eccentricity = copy.eccentricity;
    body.orbit.semiMajorAxis = copy.semiMajorAxis;
    body.orbit.LAN = copy.LAN;
    body.orbit.argumentOfPeriapsis = copy.argumentOfPeriapsis;
    body.orbit.meanAnomalyAtEpoch = copy.meanAnomalyAtEpoch;
    body.orbit.epoch = copy.epoch;
    body.orbit.referenceBody = copy.referenceBody;
    body.orbit.Init();
    body.orbit.UpdateFromUT(universal_time);
    body.CBUpdate();
    body.orbit.UpdateFromStateVectors((Vector3d)from_parent.q,
                                      (Vector3d)from_parent.p,
                                      copy.referenceBody,
                                      universal_time);
    body.CBUpdate();
  }

  private void UpdatePredictions() {
    Vessel main_vessel = PredictedVessel();
    bool ready_to_draw_active_vessel_trajectory =
        main_vessel != null &&
        MapView.MapIsEnabled &&
        plugin_.HasVessel(main_vessel.id.ToString());

    if (ready_to_draw_active_vessel_trajectory) {
      plugin_.UpdatePrediction(main_vessel.id.ToString());
      string target_id =
          FlightGlobals.fetch.VesselTarget?.GetVessel()?.id.ToString();
      if (!plotting_frame_selector_.target_override &&
          target_id != null && plugin_.HasVessel(target_id)) {
        // TODO(phl): It's not nice that we are overriding the target vessel
        // parameters.
        AdaptiveStepParameters adaptive_step_parameters =
            plugin_.VesselGetPredictionAdaptiveStepParameters(
                main_vessel.id.ToString());
        plugin_.VesselSetPredictionAdaptiveStepParameters(
            target_id, adaptive_step_parameters);
        plugin_.UpdatePrediction(target_id);
      }
    }
  }

  private void UpdateVessel(Vessel vessel, double universal_time) {
     if (plugin_.HasVessel(vessel.id.ToString())) {
       QP from_parent = plugin_.VesselFromParent(
           vessel.mainBody.flightGlobalsIndex,
           vessel.id.ToString());
       vessel.orbit.UpdateFromStateVectors(pos : (Vector3d)from_parent.q,
                                           vel : (Vector3d)from_parent.p,
                                           refBody : vessel.orbit.referenceBody,
                                           UT : universal_time);
     }
  }

  private bool time_is_advancing(double universal_time) {
    double plugin_time = plugin_.CurrentTime();
    if (plugin_time > universal_time) {
      // TODO(egg): Make this resistant to bad floating points up to 2ULPs,
      // and make it fatal again.
      Log.Error("Closed Timelike Curve: " + plugin_time + " > " +
                universal_time +
                " plugin-universal=" + (plugin_time - universal_time));
      return false;
    } else if (plugin_time == universal_time) {
      return false;
    }
    return true;
  }

  private Part closest_physical_parent(Part part) {
    return part.rb ? part : closest_physical_parent(part.parent);
  }

  // Whether the given kerbal is clambering, i.e., climbing something that's not
  // a ladder.
  private bool is_clambering(KerbalEVA kerbal) {
    return kerbal.fsm.CurrentState == kerbal.st_clamber_acquireP1 ||
           kerbal.fsm.CurrentState == kerbal.st_clamber_acquireP2 ||
           kerbal.fsm.CurrentState == kerbal.st_clamber_acquireP3;
  }

  private bool is_manageable(Vessel vessel) {
    return UnmanageabilityReasons(vessel) == null;
  }

  private string UnmanageabilityReasons(Vessel vessel) {
    List<string> reasons = new List<string>(capacity : 3);
    if (vessel.state == Vessel.State.DEAD) {
      reasons.Add("vessel is dead");
    }
    if (vessel.id == Guid.Empty) {
      reasons.Add("vessel has an empty GUID");
    }
    if (!(vessel.situation == Vessel.Situations.SUB_ORBITAL ||
          vessel.situation == Vessel.Situations.ORBITING ||
          vessel.situation == Vessel.Situations.ESCAPING ||
          vessel.situation == Vessel.Situations.FLYING)) {
      reasons.Add("vessel situation is " + vessel.situation);
    }
    if (!vessel.packed &&
        JustAboveTheGround(vessel,
                           out double height,
                           out double vertical_speed)) {
      reasons.Add("vessel is " + height +
                  " m above ground with a vertical speed of " + vertical_speed +
                  " m/s");
    }
    if (vessel.isEVA && vessel.evaController?.Ready == false) {
      reasons.Add("vessel is an unready Kerbal");
    }
    if (vessel.loaded && hack_gravity?.toggle.isOn == true) {
      reasons.Add("vessel is loaded and gravity is being hacked");
    }
    if (reasons.Count == 0) {
      return null;
    } else {
      return string.Join(", ", reasons.ToArray());
    }
  }

  private bool is_manageable_on_rails(Vessel vessel) {
    return vessel.packed && is_manageable(vessel);
  }

  private bool has_active_manageable_vessel() {
    Vessel active_vessel = FlightGlobals.ActiveVessel;
    return active_vessel != null && is_manageable(active_vessel);
  }

  private static bool JustAboveTheGround(Vessel vessel,
                                         out double height,
                                         out double vertical_speed) {
    height = vessel.altitude - vessel.terrainAltitude;
    vertical_speed = vessel.verticalSpeed;
    double Δt = Planetarium.TimeScale * Planetarium.fetch.fixedDeltaTime;
    return height + vertical_speed * Δt < 0;
  }

  private void OverrideRSASTarget(FlightCtrlState state) {
    if (override_rsas_target_ && FlightGlobals.ActiveVessel.Autopilot.Enabled) {
      FlightGlobals.ActiveVessel.Autopilot.SAS.SetTargetOrientation(
          rsas_target_,
          reset_rsas_target_);
      FlightGlobals.ActiveVessel.Autopilot.SAS.ConnectFlyByWire(
          reset_rsas_target_);
    }
    reset_rsas_target_ = false;
  }

  // Returns false and nulls |texture| if the file does not exist.
  private bool LoadTextureIfExists(out UnityEngine.Texture texture,
                                   string path) {
    string full_path =
        KSPUtil.ApplicationRootPath + Path.DirectorySeparatorChar +
        "GameData" + Path.DirectorySeparatorChar +
        "Principia" + Path.DirectorySeparatorChar +
        "assets" + Path.DirectorySeparatorChar +
        path;
    if (File.Exists(full_path)) {
      var texture2d = new UnityEngine.Texture2D(2, 2);
#if KSP_VERSION_1_7_3
      bool success = UnityEngine.ImageConversion.LoadImage(
          texture2d, File.ReadAllBytes(full_path));
#endif
      if (!success) {
        Log.Fatal("Failed to load texture " + full_path);
      }
      texture = texture2d;
      return true;
    } else {
      texture = null;
      return false;
    }
  }

  private void LoadTextureOrDie(out UnityEngine.Texture texture, string path) {
    bool success = LoadTextureIfExists(out texture, path);
    if (!success) {
      Log.Fatal("Missing texture " + path);
    }
  }

  #region ScenarioModule lifecycle
  // These functions override virtual ones from |ScenarioModule|, but it seems
  // that they're actually called by reflection, so that bad things happen
  // if you don't have, e.g., a function called |OnAwake()| that calls
  // |base.OnAwake()|.  It doesn't matter whether the functions are public or
  // private, overriding or hiding though.

  public override void OnAwake() {
    base.OnAwake();
    if (is_bad_installation_) {
      return;
    }
    // While we're here, we might as well log.
    Log.Info("principia.ksp_plugin_adapter.PrincipiaPluginAdapter.OnAwake()");

    LoadTextureIfExists(out compass_navball_texture_, "navball_compass.png");
    LoadTextureOrDie(out inertial_navball_texture_, "navball_inertial.png");
    LoadTextureOrDie(out barycentric_navball_texture_,
                     "navball_barycentric.png");
    LoadTextureOrDie(out body_direction_navball_texture_,
                     "navball_body_direction.png");
    LoadTextureOrDie(out surface_navball_texture_, "navball_surface.png");
    LoadTextureOrDie(out target_navball_texture_, "navball_target.png");

    if (unmodified_orbits_ == null) {
      unmodified_orbits_ = new Dictionary<CelestialBody, Orbit>();
      foreach (CelestialBody celestial in
               FlightGlobals.Bodies.Where(c => c.orbit != null)) {
        unmodified_orbits_.Add(
            celestial,
            new Orbit(inc   : celestial.orbit.inclination,
                      e     : celestial.orbit.eccentricity,
                      sma   : celestial.orbit.semiMajorAxis,
                      lan   : celestial.orbit.LAN,
                      argPe : celestial.orbit.argumentOfPeriapsis,
                      mEp   : celestial.orbit.meanAnomalyAtEpoch,
                      t     : celestial.orbit.epoch,
                      body  : celestial.orbit.referenceBody));
      }
    }

    GameEvents.onShowUI.Add(() => { hide_all_gui_ = false; });
    GameEvents.onHideUI.Add(() => { hide_all_gui_ = true; });
    GameEvents.onGUIAdministrationFacilitySpawn.Add(() => {
      in_principia_scene_ = false;
    });
    GameEvents.onGUIAdministrationFacilityDespawn.Add(() => {
      in_principia_scene_ = true;
    });
    GameEvents.onGUIAstronautComplexSpawn.Add(() => {
      in_principia_scene_ = false;
    });
    GameEvents.onGUIAstronautComplexDespawn.Add(() => {
      in_principia_scene_ = true;
    });
    GameEvents.onGUIMissionControlSpawn.Add(() => {
      in_principia_scene_ = false;
    });
    GameEvents.onGUIMissionControlDespawn.Add(() => {
      in_principia_scene_ = true;
    });
    GameEvents.onGUIRnDComplexSpawn.Add(() => {
      in_principia_scene_ = false;
    });
    GameEvents.onGUIRnDComplexDespawn.Add(() => {
      in_principia_scene_ = true;
    });
    // Timing0, -8008 on the script execution order page.
    TimingManager.FixedUpdateAdd(TimingManager.TimingStage.ObscenelyEarly,
                                 ObscenelyEarly);
    // TimingPre, -101 on the script execution order page.
    TimingManager.FixedUpdateAdd(TimingManager.TimingStage.Precalc,
                                 Precalc);
    // Timing1, -99 on the script execution order page.
    TimingManager.FixedUpdateAdd(TimingManager.TimingStage.Early,
                                 Early);
    // Timing2, -1 on the script execution order page.
    TimingManager.FixedUpdateAdd(TimingManager.TimingStage.Earlyish,
                                 Earlyish);
    // Timing3, 7.
    TimingManager.FixedUpdateAdd(TimingManager.TimingStage.FashionablyLate,
                                 FashionablyLate);
    // TimingFI, 9.  Note that we cannot call the callback FlightIntegrator as
    // that would collide with the type.
    TimingManager.FixedUpdateAdd(TimingManager.TimingStage.FlightIntegrator,
                                 JaiFailliAttendre);
    // Timing4, 19.
    TimingManager.FixedUpdateAdd(TimingManager.TimingStage.Late, Late);
    // Timing5, 8008.
    TimingManager.FixedUpdateAdd(TimingManager.TimingStage.BetterLateThanNever,
                                 BetterLateThanNever);
    TimingManager.LateUpdateAdd(
        TimingManager.TimingStage.BetterLateThanNever,
        BetterLateThanNeverLateUpdate);
  }

  public override void OnSave(ConfigNode node) {
    base.OnSave(node);
    if (PluginRunning()) {
      IntPtr serializer = IntPtr.Zero;
      for (;;) {
        string serialization = plugin_.SerializePlugin(
                                   ref serializer,
                                   serialization_compression_,
                                   serialization_encoding_);
        if (serialization == null) {
          break;
        }
        node.AddValue(principia_serialized_plugin_, serialization);
      }
    }
  }

  public override void OnLoad(ConfigNode node) {
    base.OnLoad(node);
    if (is_bad_installation_) {
      return;
    }
    if (node.HasValue(principia_serialized_plugin_)) {
      Cleanup();
      RemoveBuggyTidalLocking();

      IntPtr deserializer = IntPtr.Zero;
      string[] serializations = node.GetValues(principia_serialized_plugin_);
      Log.Info("Serialization has " + serializations.Length + " chunks");
      foreach (string serialization in serializations) {
        Interface.DeserializePlugin(serialization,
                                    serialization.Length,
                                    ref deserializer,
                                    ref plugin_,
                                    serialization_compression_,
                                    serialization_encoding_);
      }
      Interface.DeserializePlugin("",
                                  0,
                                  ref deserializer,
                                  ref plugin_,
                                  serialization_compression_,
                                  serialization_encoding_);
      if (serialization_compression_ == "") {
        serialization_compression_ = "gipfeli";
      }
      if (serialization_encoding_ == "hexadecimal") {
        serialization_encoding_ = "base64";
      }

      previous_display_mode_ = null;
      must_set_plotting_frame_ = true;
    } else {
      Log.Warning("No principia state found, creating one");
      ResetPlugin();
    }
  }

  #endregion

  #region Unity Lifecycle
  // See the Unity manual on execution order for more information.
  // http://docs.unity3d.com/Manual/ExecutionOrder.html

  private void OnGUI() {
    if (is_bad_installation_) {
      bad_installation_dialog_.RenderWindow();
      return;
    }

    apocalypse_dialog_.RenderWindow();

    if (KSP.UI.Screens.ApplicationLauncher.Ready && toolbar_button_ == null) {
      LoadTextureOrDie(out UnityEngine.Texture toolbar_button_texture,
                       "toolbar_button.png");
      toolbar_button_ =
          KSP.UI.Screens.ApplicationLauncher.Instance.AddModApplication(
              onTrue          : () => main_window_.Show(),
              onFalse         : () => main_window_.Hide(),
              onHover         : null,
              onHoverOut      : null,
              onEnable        : null,
              onDisable       : null,
              visibleInScenes : KSP.UI.Screens.ApplicationLauncher.AppScenes.
                                    ALWAYS,
              texture         : toolbar_button_texture);
    }
    // Make sure the state of the toolbar button remains consistent with the
    // state of the window.
    if (main_window_.Shown()) {
      toolbar_button_?.SetTrue(makeCall : false);
    } else {
      toolbar_button_?.SetFalse(makeCall : false);
    }

    if (hide_all_gui_ || !in_principia_scene_) {
      LockClearing();
    } else if (main_window_.Shown()) {
      WindowsRendering();
    } else {
      LockClearing();
    }
  }

  private void LateUpdate() {
    if (map_renderer_ == null) {
      map_renderer_ =
          PlanetariumCamera.Camera.gameObject.AddComponent<RenderingActions>();
      map_renderer_.post_render = RenderTrajectories;
    }

    if (galaxy_cube_rotator_ == null) {
      galaxy_cube_rotator_ = ScaledCamera.Instance.galaxyCamera.gameObject
                                 .AddComponent<RenderingActions>();
      galaxy_cube_rotator_.pre_cull = RotateGalaxyCube;
    }

    // Orient the celestial bodies.
    if (PluginRunning()) {
      foreach (var body in FlightGlobals.Bodies) {
        body.scaledBody.transform.rotation =
            (UnityEngine.QuaternionD)plugin_.CelestialRotation(
                body.flightGlobalsIndex);
      }
    }

    // Handle clicks on planets.
    if (MapView.MapIsEnabled) {
      HandleMapViewClicks();
    }

    override_rsas_target_ = false;
    Vessel active_vessel = FlightGlobals.ActiveVessel;
    if (active_vessel != null) {
      RenderNavball(active_vessel);
      if (!PluginRunning()) {
        return;
      }

      // Design for compatibility with FAR: if we are in surface mode in an
      // atmosphere, FAR gives options to display the IAS, EAS, and Mach number,
      // in any of a number of units.  In that case, we must force the reference
      // frame to be that of the surface *of the relevant body*, in order to be
      // consistent with the speed display.
      bool ferram_owns_the_speed_display =
          FlightGlobals.speedDisplayMode ==
              FlightGlobals.SpeedDisplayModes.Surface &&
          active_vessel.atmDensity > 0;
      if (ferram_owns_the_speed_display) {
        plotting_frame_selector_.SetToSurfaceFrameOf(
            active_vessel.mainBody);
      }

      if (plotting_frame_selector_.target_override == null &&
          FlightGlobals.speedDisplayMode ==
              FlightGlobals.SpeedDisplayModes.Target) {
        KSP.UI.Screens.Flight.SpeedDisplay.Instance.textTitle.text = "Target";
      }

      if (FlightGlobals.speedDisplayMode ==
              FlightGlobals.SpeedDisplayModes.Orbit ||
          FlightGlobals.speedDisplayMode ==
              FlightGlobals.SpeedDisplayModes.Surface ||
          plotting_frame_selector_.target_override) {
        bool plugin_has_active_manageable_vessel =
            has_active_manageable_vessel() &&
            plugin_.HasVessel(active_vessel.id.ToString());

        KSP.UI.Screens.Flight.SpeedDisplay speed_display =
            KSP.UI.Screens.Flight.SpeedDisplay.Instance;
        if (speed_display?.textTitle != null &&
            speed_display?.textSpeed != null &&
            !ferram_owns_the_speed_display) {
          speed_display.textTitle.text = plotting_frame_selector_.ShortName();
          var active_vessel_velocity =
              plugin_has_active_manageable_vessel
                  ? (Vector3d)plugin_.VesselVelocity(
                        active_vessel.id.ToString())
                  : (Vector3d)plugin_.UnmanageableVesselVelocity(
                        new QP{q = (XYZ)active_vessel.orbit.pos,
                               p = (XYZ)active_vessel.orbit.vel},
                        active_vessel.orbit.referenceBody.flightGlobalsIndex);
          speed_display.textSpeed.text =
              active_vessel_velocity.magnitude.ToString("F1") + "m/s";
        }

        if (!plugin_has_active_manageable_vessel) {
          // TODO(egg): orient the Frenet trihedron even in the case where the
          // active vessel is unmanageable, similarly to the speed display
          // above.
          return;
        }

        // Orient the Frenet trihedron.
        var prograde =
            (Vector3d)plugin_.VesselTangent(active_vessel.id.ToString());
        var radial =
            (Vector3d)plugin_.VesselNormal(active_vessel.id.ToString());
        // Yes, the astrodynamicist's normal is the mathematician's binormal.
        // Don't ask.
        var normal =
            (Vector3d)plugin_.VesselBinormal(active_vessel.id.ToString());

        SetNavballVector(navball_.progradeVector, prograde);
        SetNavballVector(navball_.radialInVector, radial);
        SetNavballVector(navball_.normalVector, normal);
        SetNavballVector(navball_.retrogradeVector, -prograde);
        SetNavballVector(navball_.radialOutVector, -radial);
        SetNavballVector(navball_.antiNormalVector, -normal);

        // Make the autopilot target our Frenet trihedron.
        if (!active_vessel.OnPreAutopilotUpdate.GetInvocationList().Contains(
                (FlightInputCallback)OverrideRSASTarget)) {
          Log.Info("Prepending RSAS override");
          active_vessel.OnPreAutopilotUpdate += OverrideRSASTarget;
        }
        if (active_vessel.Autopilot.Enabled) {
          override_rsas_target_ = true;
          switch (active_vessel.Autopilot.Mode) {
            case VesselAutopilot.AutopilotMode.Prograde:
              rsas_target_ = prograde;
              break;
            case VesselAutopilot.AutopilotMode.Retrograde:
              rsas_target_ = -prograde;
              break;
            // NOTE(egg): For reasons that are unlikely to become clear again,
            // the button labeled with the radial in icon sets the autopilot
            // mode to |RadialOut|, and vice-versa.  As a result, we must set
            // the target to the outwards radial (negative normal) vector if the
            // mode is |RadialIn|.  Contrast with the navball vectors above,
            // which do not exhibit this inconsistency (thus where
            // |radialInVector| is set to |radial|).
            case VesselAutopilot.AutopilotMode.RadialIn:
              rsas_target_ = -radial;
              break;
            case VesselAutopilot.AutopilotMode.RadialOut:
              rsas_target_ = radial;
              break;
            case VesselAutopilot.AutopilotMode.Normal:
              rsas_target_ = normal;
              break;
            case VesselAutopilot.AutopilotMode.Antinormal:
              rsas_target_ = -normal;
              break;
            default:
              override_rsas_target_ = false;
              break;
          }
        }
      }
    }
  }

  private void FixedUpdate() {
    if (is_bad_installation_) {
      return;
    }
    if (GameSettings.ORBIT_WARP_DOWN_AT_SOI) {
      Log.Info("Setting GameSettings.ORBIT_WARP_DOWN_AT_SOI to false");
      GameSettings.ORBIT_WARP_DOWN_AT_SOI = false;
    }
    if (must_set_plotting_frame_) {
      must_set_plotting_frame_ = false;
      plotting_frame_selector_.UpdateMainBody();
      previous_display_mode_ = null;
    }

    if (PluginRunning()) {
      plugin_.SetMainBody(
          (FlightGlobals.currentMainBody
               ?? FlightGlobals.GetHomeBody()).flightGlobalsIndex);

      // TODO(egg): Set the degrees of freedom of the origin of |World| (by
      // toying with Krakensbane and FloatingOrigin) here.

      // Now we let the game and Unity do their thing.  Among other things,
      // the FashionablyLate callbacks, including ReportNonConservativeForces,
      // then the FlightIntegrator's FixedUpdate will run, then the Vessel's,
      // and eventually the physics simulation.
      StartCoroutine(WaitedForFixedUpdate());
    }
  }

  private void OnDisable() {
    if (is_bad_installation_) {
      return;
    }
    Log.Info("principia.ksp_plugin_adapter.PrincipiaPluginAdapter.OnDisable()");
    if (toolbar_button_ != null) {
      KSP.UI.Screens.ApplicationLauncher.Instance.RemoveModApplication(
          toolbar_button_);
    }
    Cleanup();
    WindowsDisposal();
    TimingManager.FixedUpdateRemove(TimingManager.TimingStage.ObscenelyEarly,
                                    ObscenelyEarly);
    TimingManager.FixedUpdateRemove(TimingManager.TimingStage.Precalc,
                                    Precalc);
    TimingManager.FixedUpdateRemove(TimingManager.TimingStage.Early,
                                    Early);
    TimingManager.FixedUpdateRemove(TimingManager.TimingStage.Earlyish,
                                    Earlyish);
    TimingManager.FixedUpdateRemove(TimingManager.TimingStage.FashionablyLate,
                                    FashionablyLate);
    TimingManager.FixedUpdateRemove(TimingManager.TimingStage.FlightIntegrator,
                                    JaiFailliAttendre);
    TimingManager.FixedUpdateRemove(TimingManager.TimingStage.Late, Late);
    TimingManager.FixedUpdateRemove(
        TimingManager.TimingStage.BetterLateThanNever,
        BetterLateThanNever);
    TimingManager.LateUpdateRemove(
        TimingManager.TimingStage.BetterLateThanNever,
        BetterLateThanNeverLateUpdate);
  }

  #endregion

  private System.Collections.IEnumerator WaitedForFixedUpdate() {
    yield return new UnityEngine.WaitForFixedUpdate();

  try {
    // Unity's physics has just finished doing its thing.  If we correct the
    // positions here, nobody will know that they're not the ones obtained by
    // Unity.

    if (!time_is_advancing_) {
      yield break;
    }

    double Δt = Planetarium.TimeScale * Planetarium.fetch.fixedDeltaTime;

    QP main_body_degrees_of_freedom =
        new QP{q = (XYZ)(FlightGlobals.currentMainBody ??
                             FlightGlobals.GetHomeBody()).position,
               p = (XYZ)(-krakensbane.FrameVel)};

    // NOTE(egg): Inserting vessels and parts has to occur in
    // |WaitForFixedUpdate|, since some may be destroyed (by collisions) during
    // the physics step.  See also #1281.
    foreach (Vessel vessel in FlightGlobals.Vessels) {
      string unmanageability_reasons = UnmanageabilityReasons(vessel);
      if (unmanageability_reasons != null) {
        if (plugin_.HasVessel(vessel.id.ToString())) {
          Log.Info("Removing vessel " + vessel.vesselName + "(" + vessel.id +
                   ")" + " because " + unmanageability_reasons);
        }
        continue;
      }

      plugin_.InsertOrKeepVessel(vessel.id.ToString(),
                                 vessel.vesselName,
                                 vessel.mainBody.flightGlobalsIndex,
                                 !vessel.packed,
                                 out bool inserted);
      if (!vessel.packed) {
        foreach (Part part in vessel.parts.Where((part) => part.rb != null)) {
          QP degrees_of_freedom;
          if (part_id_to_degrees_of_freedom_.ContainsKey(part.flightID)) {
            degrees_of_freedom = part_id_to_degrees_of_freedom_[part.flightID];
          } else {
            // Assumptions about the invariants of KSP will invariably fail.
            // This is a graceful fallback.
            Log.Error("Unpacked part " + part.name + " (" +
                      part.flightID.ToString("X") +
                      ") appeared between BetterLateThanNever and " +
                      "WaitForFixedUpdate.  Linearly extrapolating its " +
                      "position at the previous frame.");
            degrees_of_freedom =
                new QP{q = (XYZ)((Vector3d)part.rb.position -
                                  Δt * (Vector3d)part.rb.velocity),
                       p = (XYZ)(Vector3d)part.rb.velocity};
          }
          // In the first few frames after spawning a Kerbal, its physicsMass is
          // 0; we use its rb.mass instead.
          // NOTE(egg): the physics engine does not move the celestials, so it
          // is fine to use |main_body_degrees_of_freedom| here rather than to
          // store it during |FixedUpdate| or one of its timings.
          plugin_.InsertOrKeepLoadedPart(
              part.flightID,
              part.name,
              part.physicsMass == 0 ? part.rb.mass : part.physicsMass,
              (XYZ)(Vector3d)part.rb.inertiaTensor,
              (WXYZ)(UnityEngine.QuaternionD)part.rb.inertiaTensorRotation,
              vessel.id.ToString(),
              vessel.mainBody.flightGlobalsIndex,
              main_body_degrees_of_freedom,
              degrees_of_freedom,
<<<<<<< HEAD
              (XYZ)(Vector3d)(part.rb.rotation * part.rb.angularVelocity),
=======
              (WXYZ)(UnityEngine.QuaternionD)part.rb.rotation,
>>>>>>> fce1277f
              Δt);
          if (part_id_to_intrinsic_force_.ContainsKey(part.flightID)) {
            // When a Kerbal is doing an EVA and holding on to a ladder, the
            // ladder imbues them with their weight at the location of the
            // vessel to which the ladder is attached.  This leads to fantastic
            // effects where doing an EVA accelerates the vessel, see #1415.
            // Just say no to stupidity.
            if (!(vessel.isEVA && vessel.evaController.OnALadder)) {
              plugin_.IncrementPartIntrinsicForce(
                  part.flightID,
                  (XYZ)part_id_to_intrinsic_force_[part.flightID]);
            }
          }
          if (part_id_to_intrinsic_forces_.ContainsKey(part.flightID)) {
            foreach (
                var force in part_id_to_intrinsic_forces_[part.flightID]) {
              plugin_.IncrementPartIntrinsicForce(part.flightID,
                                                  (XYZ)force.force);
            }
          }
        }
      } else if (inserted) {
        var parts = vessel.protoVessel.protoPartSnapshots;
        // For reasons that are unclear, the asteroid spawning code sometimes
        // generates the same flightID twice; we regenerate the flightID on
        // any asteroid we find.
        if (vessel.vesselType == VesselType.SpaceObject &&
            parts.Count == 1 &&
            parts[0].partName == "PotatoRoid" &&
            parts[0].flightID == parts[0].missionID) {
          var part = parts[0];
          uint old_id = part.flightID;
          part.flightID = ShipConstruction.GetUniqueFlightID(
              HighLogic.CurrentGame.flightState);
          Log.Info("Regenerating the part ID of " + vessel.name + ": " +
                   part.flightID + " (was " + old_id + ")");
        }
        foreach (ProtoPartSnapshot part in parts) {
          plugin_.InsertUnloadedPart(
              part.flightID,
              part.partName,
              vessel.id.ToString(),
              new QP{q = (XYZ)vessel.orbit.pos, p = (XYZ)vessel.orbit.vel});
        }
      }
    }

    plugin_.PrepareToReportCollisions();

    // The collisions are reported and stored into |currentCollisions| in
    // OnCollisionEnter|Stay|Exit, which occurred while we yielded.
    // Here, the |currentCollisions| are the collisions that occurred in the
    // physics simulation, which is why we report them before calling
    // |AdvanceTime|.
    foreach (Vessel vessel1 in
             FlightGlobals.Vessels.Where(v => !v.packed && is_manageable(v))) {
      if (plugin_.HasVessel(vessel1.id.ToString())) {
        if (vessel1.isEVA && (vessel1.evaController.OnALadder ||
                              is_clambering(vessel1.evaController))) {
          var vessel2 = vessel1.evaController.LadderPart?.vessel;
          if (vessel2 != null && !vessel2.packed && is_manageable(vessel2)) {
            plugin_.ReportPartCollision(
                vessel1.rootPart.flightID,
                closest_physical_parent(
                    vessel1.evaController.LadderPart).flightID);
          } else {
            // vessel1 is either clambering (quite likely on the ground or on a
            // grounded vessel), or climbing a ladder on an unmanaged vessel.
            Log.Info("Reporting " +
                     (is_clambering(vessel1.evaController)
                          ? "clambering"
                          : "climbing an unmanaged ladder"));
            plugin_.ReportGroundCollision(vessel1.rootPart.flightID);
          }
        }
        foreach (Part part1 in vessel1.parts) {
          if (part1.Modules.OfType<ModuleWheelBase>().Any(
                  wheel => wheel.isGrounded)) {
            Log.Info("Reporting grounded wheel");
            plugin_.ReportGroundCollision(
                closest_physical_parent(part1).flightID);
          }
          foreach (var collider in part1.currentCollisions) {
            if (collider == null) {
              // This happens, albeit quite rarely, see #1447.  When it happens,
              // the null collider remains in |currentCollisions| until the next
              // scene change, so we do not log, otherwise we would spam.
              continue;
            }
            if (collider.gameObject.layer == (int)UnityLayers.LocalScenery) {
              Log.Info("Reporting collision with local scenery " +
                       collider.name);
              plugin_.ReportGroundCollision(
                  closest_physical_parent(part1).flightID);
            }
            var part2 = collider.gameObject.GetComponentUpwards<Part>();
            var vessel2 = part2?.vessel;
            if (vessel2 == vessel1) {
              // All parts in a vessel are in the same pile up, so there is no
              // point in reporting this collision; this also causes issues
              // where disappearing kerbals collide with themselves.
              continue;
            }
            if (part1.State == PartStates.DEAD ||
                part2?.State == PartStates.DEAD) {
              continue;
            }
            if (vessel2 != null) {
              if (is_manageable(vessel2)) {
                plugin_.ReportPartCollision(
                    closest_physical_parent(part1).flightID,
                    closest_physical_parent(part2).flightID);
              } else {
                Log.Info("Reporting collision with the unmanageable vessel " +
                         vessel2.vesselName);
                plugin_.ReportGroundCollision(
                    closest_physical_parent(part1).flightID);
              }
            }
          }
        }
      }
    }

    plugin_.FreeVesselsAndPartsAndCollectPileUps(Δt);

    foreach (Vessel vessel in FlightGlobals.Vessels.Where(v => !v.packed)) {
      if (!plugin_.HasVessel(vessel.id.ToString())) {
        continue;
      }
      foreach (Part part in vessel.parts) {
        if (part.rb == null) {
          continue;
        }
        plugin_.SetPartApparentDegreesOfFreedom(
            part.flightID,
            // TODO(egg): use the centre of mass.
            new QP{q = (XYZ)(Vector3d)part.rb.position,
                   p = (XYZ)(Vector3d)part.rb.velocity},
            main_body_degrees_of_freedom);
      }
    }

    // Advance the lagging vessels and kill those which collided with a
    // celestial.
    {
      plugin_.CatchUpLaggingVessels(out DisposableIterator collided_vessels);
      for (; !collided_vessels.IteratorAtEnd();
            collided_vessels.IteratorIncrement()) {
        var vessel_guid = new Guid(collided_vessels.IteratorGetVesselGuid());
        Vessel vessel = FlightGlobals.FindVessel(vessel_guid);
        vessel?.Die();
      }
    }

    UpdatePredictions();

    // We don't want to do too many things here, since all the KSP classes
    // still think they're in the preceding step.  We only nudge the Unity
    // transforms of loaded vessels & their parts.
    if (has_active_manageable_vessel() && !FlightGlobals.ActiveVessel.packed &&
        plugin_.HasVessel(FlightGlobals.ActiveVessel.id.ToString())) {
      Vector3d q_correction_at_root_part = Vector3d.zero;
      Vector3d v_correction_at_root_part = Vector3d.zero;
      foreach (Vessel vessel in FlightGlobals.Vessels.Where(v => !v.packed)) {
        // TODO(egg): if I understand anything, there should probably be a
        // special treatment for loaded packed vessels.  I don't understand
        // anything though.
        if (!plugin_.HasVessel(vessel.id.ToString())) {
          continue;
        }
        foreach (Part part in vessel.parts) {
          if (part.rb == null) {
            continue;
          }
          QP part_actual_degrees_of_freedom =
              plugin_.GetPartActualDegreesOfFreedom(
                  part.flightID,
          new Origin{reference_part_is_at_origin  =
                         FloatingOrigin.fetch.continuous,
                     reference_part_is_unmoving =
                         krakensbane_.FrameVel != Vector3d.zero,
                     main_body_centre_in_world =
                         (XYZ)FlightGlobals.ActiveVessel.mainBody.position,
                     reference_part_id =
                         FlightGlobals.ActiveVessel.rootPart.flightID});
          if (part == FlightGlobals.ActiveVessel.rootPart) {
            q_correction_at_root_part =
                (Vector3d)part_actual_degrees_of_freedom.q - part.rb.position;
            v_correction_at_root_part =
                (Vector3d)part_actual_degrees_of_freedom.p - part.rb.velocity;
          }

          // TODO(egg): use the centre of mass.  Here it's a bit tedious, some
          // transform nonsense must probably be done.
          part.rb.position = (Vector3d)part_actual_degrees_of_freedom.q;
          part.rb.transform.position =
              (Vector3d)part_actual_degrees_of_freedom.q;
          part.rb.velocity = (Vector3d)part_actual_degrees_of_freedom.p;
        }
      }
      foreach (
          physicalObject physical_object in FlightGlobals.physicalObjects.Where(
              o => o != null && o.rb != null)) {
        physical_object.rb.position += q_correction_at_root_part;
        physical_object.rb.transform.position += q_correction_at_root_part;
        physical_object.rb.velocity += v_correction_at_root_part;
      }
      QP main_body_dof = plugin_.CelestialWorldDegreesOfFreedom(
          FlightGlobals.ActiveVessel.mainBody.flightGlobalsIndex,
          new Origin{reference_part_is_at_origin  =
                         FloatingOrigin.fetch.continuous,
                     reference_part_is_unmoving =
                         krakensbane_.FrameVel != Vector3d.zero,
                     main_body_centre_in_world =
                         (XYZ)FlightGlobals.ActiveVessel.mainBody.position,
                     reference_part_id =
                         FlightGlobals.ActiveVessel.rootPart.flightID},
          plugin_.CurrentTime());
      krakensbane.FrameVel = -(Vector3d)main_body_dof.p;
      Vector3d offset = (Vector3d)main_body_dof.q -
                        FlightGlobals.ActiveVessel.mainBody.position;
      // We cannot use FloatingOrigin.SetOffset to move the world here, because
      // as far as I can tell, that does not move the bubble relative to the
      // rest of the universe.
      foreach (CelestialBody celestial in FlightGlobals.Bodies) {
        celestial.position += offset;
      }
      foreach (
          Vessel vessel in FlightGlobals.Vessels.Where(is_manageable_on_rails)) {
        vessel.SetPosition(vessel.transform.position + offset);
      }
      // NOTE(egg): this is almost certainly incorrect, since we give the
      // bodies their positions at the next instant, whereas KSP still expects
      // them at the previous instant, and will propagate them at the beginning
      // of the next frame...
    }
  } catch (Exception e) { Log.Fatal(e.ToString()); }
  }

  private void ObscenelyEarly() {
    foreach (var vessel in
             FlightGlobals.Vessels.Where(vessel => vessel.precalc != null)) {
      vessel.precalc.enabled = false;
    }
  }

  private void Precalc() {
    if (FlightGlobals.ActiveVessel?.situation == Vessel.Situations.PRELAUNCH &&
        FlightGlobals.ActiveVessel?.orbitDriver?.lastMode ==
            OrbitDriver.UpdateMode.TRACK_Phys &&
        FlightGlobals.ActiveVessel?.orbitDriver?.updateMode ==
            OrbitDriver.UpdateMode.IDLE) {
      Log.Info("Skipping AdvanceTime and SetBodyFrames while waiting for the " +
               "vessel to be fully ready (see #1421).");
    } else {
      double universal_time = Planetarium.GetUniversalTime();
      time_is_advancing_ = time_is_advancing(universal_time);
      if (time_is_advancing_) {
        plugin_.AdvanceTime(universal_time, Planetarium.InverseRotAngle);
        if (!apocalypse_dialog_.Shown()) {
          if (plugin_.HasEncounteredApocalypse(out string revelation)) {
            apocalypse_dialog_.message = revelation;
            apocalypse_dialog_.Show();
          }
        }
        foreach (var vessel in FlightGlobals.Vessels) {
          if (vessel.packed && plugin_.HasVessel(vessel.id.ToString())) {
            vessel_futures_.Add(
                plugin_.FutureCatchUpVessel(vessel.id.ToString()));
          }
        }
      }
      SetBodyFrames();
    }
    // Unfortunately there is no way to get scheduled between Planetarium and
    // VesselPrecalculate, so we get scheduled after VesselPrecalculate, set the
    // body frames for our weird tilt, and run VesselPrecalculate manually.
    // Sob.
    // NOTE(egg): we cannot use foreach here, and we must iterate downwards,
    // since vessel.precalc.FixedUpdate may remove its vessel.
    for (int i = FlightGlobals.Vessels.Count - 1; i >= 0; --i) {
      var vessel = FlightGlobals.Vessels[i];
      if (vessel.precalc == null) {
        continue;
      }
      vessel.precalc.enabled = true;
      // In stock this is equivalent to |FixedUpdate()|.  With
      // ModularFlightIntegrator's ModularVesselPrecalculate, which gets run
      // in TimingPre like us, this comes with a flag that ensures it only gets
      // run once.
      vessel.precalc.MainPhysics(true);
    }
  }

  private void Early() {
    if (PluginRunning()) {
      // Wait for all the asynchronous integrations to complete and kill the
      // vessels that collided with a celestial.  Note that a given vessel may
      // be returned by several calls to FutureWaitForVesselToCatchUp because
      // what we integrate are really pile-ups.
      var all_collided_vessels = new HashSet<Vessel>();
      foreach (var f in vessel_futures_) {
        var future = f;
        plugin_.FutureWaitForVesselToCatchUp(
            ref future,
            out DisposableIterator collided_vessels);
        for (; !collided_vessels.IteratorAtEnd();
             collided_vessels.IteratorIncrement()) {
          var vessel_guid = new Guid(collided_vessels.IteratorGetVesselGuid());
          Vessel vessel = FlightGlobals.FindVessel(vessel_guid);
          all_collided_vessels.Add(vessel);
        }
      }
      vessel_futures_.Clear();
      foreach (var vessel in all_collided_vessels) {
        vessel?.Die();
      }
      ApplyToVesselsOnRails(
          vessel => UpdateVessel(vessel, Planetarium.GetUniversalTime()));
    }
  }

  private void Earlyish() {}

  private void FashionablyLate() {
    // We fetch the forces from the census of nonconservatives here;
    // part.forces, part.force, and part.torque are cleared by the
    // FlightIntegrator's FixedUpdate (while we are yielding).
    if (PluginRunning()) {
      if (has_active_manageable_vessel() && FlightGlobals.ActiveVessel.packed) {
        if (PhysicsGlobals.GraviticForceMultiplier != 0) {  // sic.
          Log.Info("Killing stock gravity");
          PhysicsGlobals.GraviticForceMultiplier = 0;
        }
      } else if (PhysicsGlobals.GraviticForceMultiplier == 0) {
        Log.Info("Reinstating stock gravity");
        PhysicsGlobals.GraviticForceMultiplier = 1;
      }
      part_id_to_intrinsic_force_.Clear();
      part_id_to_intrinsic_forces_.Clear();
      foreach (Vessel vessel in
               FlightGlobals.Vessels.Where(v => is_manageable(v) &&
                                                !v.packed)) {
        foreach (Part part in vessel.parts.Where((part) => part.rb != null)) {
          if (part.force != Vector3d.zero) {
            part_id_to_intrinsic_force_.Add(part.flightID, part.force);
          }
          if (part.forces.Count > 0) {
            part_id_to_intrinsic_forces_.Add(part.flightID,
                                             part.forces.ToArray());
          }
        }
      }
    }
  }

  private void JaiFailliAttendre() {
    // We fetch the forces from stock aerodynamics, which does not use
    // |Part.AddForce| etc.
    if (PluginRunning()) {
      foreach (Vessel vessel in
               FlightGlobals.Vessels.Where(v => is_manageable(v) &&
                                                !v.packed)) {
        foreach (Part part in vessel.parts) {
          Part physical_parent = closest_physical_parent(part);
          if (part.bodyLiftLocalVector != UnityEngine.Vector3.zero ||
              part.dragVector != UnityEngine.Vector3.zero) {
            if (part_id_to_intrinsic_forces_.ContainsKey(
                    physical_parent.flightID)) {
              var previous_holder =
                  part_id_to_intrinsic_forces_[physical_parent.flightID];
              part_id_to_intrinsic_forces_[physical_parent.flightID] =
                  new Part.ForceHolder[previous_holder.Length + 2];
              previous_holder.CopyTo(
                  part_id_to_intrinsic_forces_[physical_parent.flightID],
                  0);
            } else {
              part_id_to_intrinsic_forces_.Add(physical_parent.flightID,
                                               new Part.ForceHolder[2]);
            }
            int lift_index = part_id_to_intrinsic_forces_[
                                 physical_parent.flightID].Length - 2;
            int drag_index = lift_index + 1;
            part_id_to_intrinsic_forces_[physical_parent.flightID][lift_index] =
                new Part.ForceHolder {
                  force = part.partTransform.TransformDirection(
                              part.bodyLiftLocalVector),
                  pos = part.partTransform.TransformPoint(
                            part.bodyLiftLocalPosition)};
            part_id_to_intrinsic_forces_[physical_parent.flightID][drag_index] =
                new Part.ForceHolder {
                  force = -part.dragVectorDir * part.dragScalar,
                  pos = (physical_parent != part &&
                         PhysicsGlobals.ApplyDragToNonPhysicsPartsAtParentCoM)
                            ? physical_parent.rb.worldCenterOfMass
                            : part.partTransform.TransformPoint(
                                  part.CoPOffset)};
          }
        }
      }
    }
  }

  private void Late() {
    if (PluginRunning()) {
      if (FlightGlobals.currentMainBody?.inverseRotation == true) {
        plugin_.SetWorldRotationalReferenceFrame(
            FlightGlobals.currentMainBody.flightGlobalsIndex);
      } else {
        plugin_.ClearWorldRotationalReferenceFrame();
      }
    }
  }

  private void BetterLateThanNever() {
    if (PluginRunning()) {
      part_id_to_degrees_of_freedom_.Clear();
      foreach (Vessel vessel in
               FlightGlobals.Vessels.Where(v => is_manageable(v) &&
                                                !v.packed)) {
        foreach (Part part in vessel.parts.Where((part) => part.rb != null)) {
          // TODO(egg): use the centre of mass.
          part_id_to_degrees_of_freedom_.Add(
              part.flightID,
              new QP{q = (XYZ)(Vector3d)part.rb.position,
                     p = (XYZ)(Vector3d)part.rb.velocity});
        }
      }
    }
  }

  private void BetterLateThanNeverLateUpdate() {
    // While we draw the trajectories directly (and thus do so after everything
    // else has been rendered), we rely on the game to render its map nodes.
    // Since the screen position is determined in |MapNode.NodeUpdate|, it must
    // be called before rendering occurs, but after the cameras have moved;
    // otherwise, the map nodes will lag behind when the camera is moved.
    // The only timing that satisfies these constraints is BetterLateThanNever
    // in LateUpdate.
    string main_vessel_guid = PredictedVessel()?.id.ToString();
    if (MapView.MapIsEnabled && main_vessel_guid != null &&
        PluginRunning() && plugin_.HasVessel(main_vessel_guid)) {
      XYZ sun_world_position = (XYZ)Planetarium.fetch.Sun.position;
      RenderPredictionMarkers(main_vessel_guid, sun_world_position);
      string target_id =
          FlightGlobals.fetch.VesselTarget?.GetVessel()?.id.ToString();
      if (FlightGlobals.ActiveVessel != null &&
          !plotting_frame_selector_.target_override && target_id != null &&
          plugin_.HasVessel(target_id)) {
        RenderPredictionMarkers(target_id, sun_world_position);
      }
      if (plugin_.FlightPlanExists(main_vessel_guid)) {
        RenderFlightPlanMarkers(main_vessel_guid, sun_world_position);
      }
    }
    map_node_pool_.Update();
  }

  private void SetBodyFrames() {
    if (PluginRunning()) {
      if (FlightGlobals.currentMainBody != null) {
        FlightGlobals.currentMainBody.rotationPeriod =
            plugin_.CelestialRotationPeriod(
                FlightGlobals.currentMainBody.flightGlobalsIndex);
        FlightGlobals.currentMainBody.initialRotation =
            plugin_.CelestialInitialRotationInDegrees(
                FlightGlobals.currentMainBody.flightGlobalsIndex);
      }
      ApplyToBodyTree(body => UpdateBody(body, Planetarium.GetUniversalTime()));

      foreach (var body in FlightGlobals.Bodies) {
        // TODO(egg): I have no idea why this |swizzle| thing makes things work.
        // This probably really means something in terms of frames that should
        // be done in the C++ instead---once I figure out what it is.
        var swizzly_body_world_to_world =
            ((UnityEngine.QuaternionD)plugin_.CelestialRotation(
                 body.flightGlobalsIndex)).swizzle;
        body.BodyFrame = new Planetarium.CelestialFrame{
            X = swizzly_body_world_to_world * new Vector3d{x = 1, y = 0, z = 0},
            Y = swizzly_body_world_to_world * new Vector3d{x = 0, y = 1, z = 0},
            Z = swizzly_body_world_to_world * new Vector3d{x = 0, y = 0, z = 1}};
      }
    }
  }

  private void RenderGuidance(Vessel active_vessel) {
    string vessel_guid = active_vessel.id.ToString();
    if (plugin_.HasVessel(vessel_guid) &&
        plugin_.FlightPlanExists(vessel_guid)) {
      // Here the vessel is known to the plugin and has a flight plan.
      // This duplicates a bit of code in FlightPlanner.
      // UpdateVesselAndBurnEditors but it's probably not worth factoring out.
      double current_time = plugin_.CurrentTime();
      // Note that we don't want to look at the anomalous manœuvres as we may
      // not even be able to build a Frenet frame for them.
      int number_of_nomalous_manœuvres =
          plugin_.FlightPlanNumberOfManoeuvres(vessel_guid) -
          plugin_.FlightPlanNumberOfAnomalousManoeuvres(vessel_guid);
      int? first_future_manœuvre_index = null;
      for (int i = 0; i < number_of_nomalous_manœuvres; ++i) {
        NavigationManoeuvre manœuvre =
            plugin_.FlightPlanGetManoeuvre(vessel_guid, i);
        if (current_time < manœuvre.final_time) {
          first_future_manœuvre_index = i;
          break;
        }
      }
      if (first_future_manœuvre_index.HasValue) {
        // Here the flight plan has a manœuvre in the future.
        XYZ guidance = plugin_.FlightPlanGetGuidance(
                           vessel_guid,
                           first_future_manœuvre_index.Value);
        Burn burn = plugin_.FlightPlanGetManoeuvre(
                        vessel_guid,
                        first_future_manœuvre_index.Value).burn;
        if (flight_planner_.show_guidance &&
            !double.IsNaN(guidance.x + guidance.y + guidance.z)) {
          // The user wants to show the guidance node, and that node was
          // properly computed by the C++ code.
          PatchedConicSolver solver = active_vessel.patchedConicSolver;
          if (guidance_node_ == null ||
              !solver.maneuverNodes.Contains(guidance_node_)) {
            while (solver.maneuverNodes.Count > 0) {
              solver.maneuverNodes.Last().RemoveSelf();
            }
            guidance_node_ = solver.AddManeuverNode(burn.initial_time);
          } else {
            while (solver.maneuverNodes.Count > 1) {
              if (solver.maneuverNodes.First() == guidance_node_) {
                solver.maneuverNodes.Last().RemoveSelf();
              } else {
                solver.maneuverNodes.First().RemoveSelf();
              }
            }
          }
          var stock_orbit = guidance_node_.patch;
          Vector3d stock_velocity_at_node_time =
              stock_orbit.getOrbitalVelocityAtUT(burn.initial_time).xzy;
          Vector3d stock_displacement_from_parent_at_node_time =
              stock_orbit.getRelativePositionAtUT(burn.initial_time).xzy;
          UnityEngine.Quaternion stock_frenet_frame_to_world =
              UnityEngine.Quaternion.LookRotation(
                  stock_velocity_at_node_time,
                  Vector3d.Cross(
                      stock_velocity_at_node_time,
                      stock_displacement_from_parent_at_node_time));
          guidance_node_.DeltaV =
              ((Vector3d)burn.delta_v).magnitude *
               (Vector3d)(UnityEngine.Quaternion.Inverse(
                              stock_frenet_frame_to_world) *
               (Vector3d)guidance);
          guidance_node_.UT = burn.initial_time;
          solver.UpdateFlightPlan();
          // Return here after setting the guidance node.  All other paths will
          // clear the guidance node.
          return;
        }
      }
    }
    if (guidance_node_ != null) {
      guidance_node_.RemoveSelf();
      guidance_node_ = null;
    }
  }

  private void RenderNavball(Vessel active_vessel) {
    if (navball_ == null) {
      navball_ = (KSP.UI.Screens.Flight.NavBall)FindObjectOfType(
                      typeof(KSP.UI.Screens.Flight.NavBall));
    }
    var navball_material =
        navball_.navBall.GetComponent<UnityEngine.Renderer>().material;

    if (compass_navball_texture_ == null) {
      compass_navball_texture_ = navball_material.GetTexture("_MainTexture");
    }

    Action<UnityEngine.Texture> set_navball_texture = (texture) =>
        navball_material.SetTexture("_MainTexture", texture);

    if (!PluginRunning()) {
      return;
    }

    var target_vessel = FlightGlobals.fetch.VesselTarget?.GetVessel();
    if (FlightGlobals.speedDisplayMode ==
            FlightGlobals.SpeedDisplayModes.Target &&
        target_vessel != null &&
        plugin_.HasVessel(target_vessel.id.ToString())) {
      plugin_.SetTargetVessel(target_vessel.id.ToString(),
                              plotting_frame_selector_
                                  .selected_celestial.flightGlobalsIndex);
      if (plotting_frame_selector_.target_override != target_vessel) {
        navball_changed_ = true;
        plotting_frame_selector_.target_override = target_vessel;
      }
    } else {
      plugin_.ClearTargetVessel();
      if (plotting_frame_selector_.target_override != null) {
        navball_changed_ = true;
        plotting_frame_selector_.target_override = null;
      }
    }

    // Orient the ball.
    navball_.navBall.rotation =
        (UnityEngine.QuaternionD)navball_.attitudeGymbal *  // sic.
        (UnityEngine.QuaternionD)plugin_.NavballOrientation(
            (XYZ)Planetarium.fetch.Sun.position,
            (XYZ)(Vector3d)active_vessel.ReferenceTransform.position);

    if (previous_display_mode_ != FlightGlobals.speedDisplayMode) {
      navball_changed_ = true;
      previous_display_mode_ = FlightGlobals.speedDisplayMode;
      // The navball speed display mode was changed, change the reference
      // frame accordingly.
      switch (FlightGlobals.speedDisplayMode) {
        case FlightGlobals.SpeedDisplayModes.Surface:
          plotting_frame_selector_.SetFrameType(
              ReferenceFrameSelector.FrameType.BODY_SURFACE);
          break;
        case FlightGlobals.SpeedDisplayModes.Orbit:
          plotting_frame_selector_.SetFrameType(
              last_non_surface_frame_type_);
          break;
      }
    }

    if (navball_changed_ && previous_display_mode_ != null) {
      // Texture the ball.
      navball_changed_ = false;
      if (plotting_frame_selector_.target_override) {
        set_navball_texture(target_navball_texture_);
      } else {
        // If we are targeting an unmanageable vessel, keep the navball in
        // target mode; otherwise, put it in the mode that reflects the
        // plotting frame.
        if (FlightGlobals.speedDisplayMode !=
            FlightGlobals.SpeedDisplayModes.Target) {
          if (plotting_frame_selector_.frame_type ==
                  ReferenceFrameSelector.FrameType.BODY_SURFACE) {
            if (FlightGlobals.speedDisplayMode !=
                FlightGlobals.SpeedDisplayModes.Surface) {
              FlightGlobals.SetSpeedMode(
                  FlightGlobals.SpeedDisplayModes.Surface);
            }
          } else {
            if (FlightGlobals.speedDisplayMode !=
                FlightGlobals.SpeedDisplayModes.Orbit) {
              FlightGlobals.SetSpeedMode(
                  FlightGlobals.SpeedDisplayModes.Orbit);
            }
          }
        }
        switch (plotting_frame_selector_.frame_type) {
          case ReferenceFrameSelector.FrameType.BODY_SURFACE:
            set_navball_texture(surface_navball_texture_);
            break;
          case ReferenceFrameSelector.FrameType.BODY_CENTRED_NON_ROTATING:
            set_navball_texture(inertial_navball_texture_);
            break;
          case ReferenceFrameSelector.FrameType.BARYCENTRIC_ROTATING:
            set_navball_texture(barycentric_navball_texture_);
            break;
          case ReferenceFrameSelector.FrameType.BODY_CENTRED_PARENT_DIRECTION:
            set_navball_texture(body_direction_navball_texture_);
            break;
        }
      }
    }

    RenderGuidance(active_vessel);
  }

  private void SetNavballVector(UnityEngine.Transform vector,
                                Vector3d direction) {
     vector.localPosition = (UnityEngine.QuaternionD)navball_.attitudeGymbal *
                            direction * navball_.VectorUnitScale;
     vector.gameObject.SetActive(vector.localPosition.z >
                                 navball_.VectorUnitCutoff);
     vector.GetComponent<UnityEngine.MeshRenderer>().materials[0].SetFloat(
         "_Opacity",
         UnityEngine.Mathf.Clamp01(UnityEngine.Vector3.Dot(
             vector.localPosition.normalized,
             UnityEngine.Vector3.forward)));
  }

  private void RotateGalaxyCube() {
    if (PluginRunning()) {
      var initial_rotation =
          UnityEngine.QuaternionD.Inverse(Planetarium.Rotation) *
          (UnityEngine.QuaternionD)
              GalaxyCubeControl.Instance.transform.rotation;
      GalaxyCubeControl.Instance.transform.rotation =
          (UnityEngine.QuaternionD)plugin_.CelestialSphereRotation() *
          initial_rotation;
    }
  }

  private void RemoveStockTrajectoriesIfNeeded(CelestialBody celestial) {
    if (celestial.orbitDriver == null) {
      return;
    }
    celestial.orbitDriver.Renderer.drawMode =
        main_window_.display_patched_conics
            ? OrbitRenderer.DrawMode.REDRAW_AND_RECALCULATE
            : OrbitRenderer.DrawMode.OFF;
  }

  private void RemoveStockTrajectoriesIfNeeded(Vessel vessel) {
    if (vessel.patchedConicRenderer != null) {
      vessel.patchedConicRenderer.relativityMode =
          PatchRendering.RelativityMode.RELATIVE;
    }

    if (main_window_.display_patched_conics || !is_manageable(vessel)) {
      vessel.orbitDriver.Renderer.drawMode =
          vessel.PatchedConicsAttached
              ? OrbitRenderer.DrawMode.OFF
              : OrbitRenderer.DrawMode.REDRAW_AND_RECALCULATE;
      vessel.orbitDriver.Renderer.drawIcons =
          ((vessel.isActiveVessel ||
            vessel == FlightGlobals.ActiveVessel?.targetObject as Vessel) &&
           !vessel.PatchedConicsAttached)
              ? OrbitRenderer.DrawIcons.ALL
              : OrbitRenderer.DrawIcons.OBJ;

      if (vessel.patchedConicRenderer != null &&
          !vessel.patchedConicRenderer.enabled) {
        vessel.patchedConicRenderer.enabled = true;
      }
    } else {
      vessel.orbitDriver.Renderer.drawMode = OrbitRenderer.DrawMode.OFF;
      vessel.orbitDriver.Renderer.drawIcons = OrbitRenderer.DrawIcons.OBJ;

      // vessel.patchedConicRenderer may be null when in career mode, if
      // patched conics have yet to be unlocked.  In that case there is
      // nothing to remove.  Note that Principia doesn't care about unlocks
      // and always displays all the information it can.
      if (vessel.patchedConicRenderer != null) {
        vessel.patchedConicRenderer.enabled = false;
        foreach (PatchRendering patch_rendering in
                     vessel.patchedConicRenderer.patchRenders) {
          patch_rendering.DestroyUINodes();
          patch_rendering.DestroyVector();
        }
        foreach (PatchRendering patch_rendering in
                     vessel.patchedConicRenderer.flightPlanRenders) {
          patch_rendering.DestroyUINodes();
          patch_rendering.DestroyVector();
        }
        foreach (ManeuverNode node in vessel.patchedConicSolver.maneuverNodes) {
          node.DetachGizmo();
          if (node.scaledSpaceTarget) {
            MapView.MapCamera.RemoveTarget(node.scaledSpaceTarget);
            node.scaledSpaceTarget.Terminate();
          }
        }
      }

      if (vessel.orbitTargeter != null) {
        vessel.orbitTargeter.enabled = false;
      }
    }
  }

  private void OnCelestialNodeClick(KSP.UI.Screens.Mapview.MapNode node,
                                    Mouse.Buttons buttons) {
    if (buttons == Mouse.Buttons.Left) {
      main_window_.SelectTargetCelestial(node.mapObject);
    }
  }

  private void OnVesselNodeClick(KSP.UI.Screens.Mapview.MapNode node,
                                 Mouse.Buttons buttons) {
    main_window_.SelectActiveVesselTarget(
        node.mapObject,
        set_planetarium_camera : buttons == Mouse.Buttons.Left);
  }

  private void HandleMapViewClicks() {
    if (InputLockManager.IsUnlocked(ControlTypes.MAP_UI) &&
        !UnityEngine.EventSystems.EventSystem.current
             .IsPointerOverGameObject() &&
        Mouse.Left.GetClick() && !ManeuverGizmo.HasMouseFocus &&
        !main_window_.selecting_active_vessel_target) {
      var ray = PlanetariumCamera.Camera.ScreenPointToRay(
          UnityEngine.Input.mousePosition);
      foreach (var celestial in FlightGlobals.Bodies) {
        double scaled_distance =
            Vector3d.Cross(ray.direction,
                           ScaledSpace.LocalToScaledSpace(celestial.position) -
                               ray.origin).magnitude;
        if (scaled_distance * ScaledSpace.ScaleFactor < celestial.Radius) {
          main_window_.SelectTargetCelestial(celestial.MapObject);
        }
      }
    }
  }

  private void RenderTrajectories() {
    if (!PluginRunning()) {
      return;
    }
    foreach (var celestial in FlightGlobals.Bodies.Where(
                                  c => c.MapObject?.uiNode != null)) {
      celestial.MapObject.uiNode.OnClick -= OnCelestialNodeClick;
      celestial.MapObject.uiNode.OnClick += OnCelestialNodeClick;
      RemoveStockTrajectoriesIfNeeded(celestial);
    }
    foreach (var vessel in FlightGlobals.Vessels.Where(
                               v => v.mapObject?.uiNode != null)) {
      // There is no way to check if we have already added a callback to an
      // event...
      vessel.mapObject.uiNode.OnClick -= OnVesselNodeClick;
      vessel.mapObject.uiNode.OnClick += OnVesselNodeClick;
      RemoveStockTrajectoriesIfNeeded(vessel);
    }
    string main_vessel_guid = PredictedVessel()?.id.ToString();
    if (main_vessel_guid != null && !plugin_.HasVessel(main_vessel_guid)) {
      main_vessel_guid = null;
    }
    if (MapView.MapIsEnabled) {
      XYZ sun_world_position = (XYZ)Planetarium.fetch.Sun.position;
      using (DisposablePlanetarium planetarium =
                GLLines.NewPlanetarium(plugin_, sun_world_position)) {
        GLLines.Draw(() => {
          PlotCelestialTrajectories(planetarium, main_vessel_guid);

          // Vessel trajectories.
          if (main_vessel_guid == null) {
            return;
          }
          // Main vessel psychohistory and prediction.
          using (DisposableIterator rp2_lines_iterator =
                    planetarium.PlanetariumPlotPsychohistory(
                        plugin_,
                        чебышёв_plotting_method_,
                        main_vessel_guid,
                        main_window_.history_length)) {
            GLLines.PlotRP2Lines(rp2_lines_iterator,
                                 XKCDColors.Lime,
                                 GLLines.Style.Faded);
          }
          using (DisposableIterator rp2_lines_iterator =
                    planetarium.PlanetariumPlotPrediction(
                        plugin_,
                        чебышёв_plotting_method_,
                        main_vessel_guid)) {
            GLLines.PlotRP2Lines(rp2_lines_iterator,
                                 XKCDColors.Fuchsia,
                                 GLLines.Style.Solid);
          }
          // Target psychohistory and prediction.
          string target_id =
              FlightGlobals.fetch.VesselTarget?.GetVessel()?.id.ToString();
          if (FlightGlobals.ActiveVessel != null &&
              !plotting_frame_selector_.target_override &&
              target_id != null && plugin_.HasVessel(target_id)) {
            using (DisposableIterator rp2_lines_iterator =
                      planetarium.PlanetariumPlotPsychohistory(
                          plugin_,
                          чебышёв_plotting_method_,
                          target_id,
                          main_window_.history_length)) {
              GLLines.PlotRP2Lines(rp2_lines_iterator,
                                   XKCDColors.Goldenrod,
                                   GLLines.Style.Faded);
            }
            using (DisposableIterator rp2_lines_iterator =
                      planetarium.PlanetariumPlotPrediction(
                          plugin_,
                          чебышёв_plotting_method_,
                          target_id)) {
              GLLines.PlotRP2Lines(rp2_lines_iterator,
                                   XKCDColors.LightMauve,
                                   GLLines.Style.Solid);
            }
          }
          // Main vessel flight plan.
          if (plugin_.FlightPlanExists(main_vessel_guid)) {
            int number_of_anomalous_manœuvres =
                plugin_.FlightPlanNumberOfAnomalousManoeuvres(main_vessel_guid);
            int number_of_manœuvres =
                plugin_.FlightPlanNumberOfManoeuvres(main_vessel_guid);
            int number_of_segments =
                plugin_.FlightPlanNumberOfSegments(main_vessel_guid);
            for (int i = 0; i < number_of_segments; ++i) {
              bool is_burn = i % 2 == 1;
              using (DisposableIterator rendered_segments =
                        plugin_.FlightPlanRenderedSegment(main_vessel_guid,
                                                          sun_world_position,
                                                          i)) {
                if (rendered_segments.IteratorAtEnd()) {
                  Log.Info("Skipping segment " + i);
                  continue;
                }
                Vector3d position_at_start =
                    (Vector3d)rendered_segments.
                        IteratorGetDiscreteTrajectoryXYZ();
                using (DisposableIterator rp2_lines_iterator =
                          planetarium.PlanetariumPlotFlightPlanSegment(
                              plugin_,
                              чебышёв_plotting_method_,
                              main_vessel_guid,
                              i)) {
                  GLLines.PlotRP2Lines(
                      rp2_lines_iterator,
                      is_burn ? XKCDColors.Pink : XKCDColors.PeriwinkleBlue,
                      is_burn ? GLLines.Style.Solid : GLLines.Style.Dashed);
                }
                if (is_burn) {
                  int manœuvre_index = i / 2;
                  if (manœuvre_index <
                      number_of_manœuvres - number_of_anomalous_manœuvres) {
                    NavigationManoeuvreFrenetTrihedron manœuvre =
                        plugin_.FlightPlanGetManoeuvreFrenetTrihedron(
                            main_vessel_guid,
                            manœuvre_index);
                    double scale = (ScaledSpace.ScaledToLocalSpace(
                                        MapView.MapCamera.transform.position) -
                                    position_at_start).magnitude * 0.015;
                    Action<XYZ, UnityEngine.Color> add_vector =
                        (world_direction, colour) => {
                          UnityEngine.GL.Color(colour);
                          GLLines.AddSegment(
                              position_at_start,
                              position_at_start +
                                  scale * (Vector3d)world_direction);
                        };
                    add_vector(manœuvre.tangent, Style.Tangent);
                    add_vector(manœuvre.normal, Style.Normal);
                    add_vector(manœuvre.binormal, Style.Binormal);
                  }
                }
              }
            }
          }
        });
      }
    }
  }

  private void PlotCelestialTrajectories(DisposablePlanetarium planetarium,
                                         string main_vessel_guid) {
    foreach (CelestialBody celestial in FlightGlobals.Bodies) {
      if (plotting_frame_selector_.FixedBodies().Contains(celestial)) {
        continue;
      }
      var colour = celestial.MapObject?.uiNode?.VisualIconData.color ??
          XKCDColors.SunshineYellow;
      if (colour.a != 1) {
        // When zoomed into a planetary system, the trajectory of the
        // planet is hidden in stock (because KSP then draws most things
        // in the reference frame centred on that planet).
        // Here we still want to display the trajectory of the primary,
        // e.g., if we are drawing the trajectories of the Jovian system
        // in the heliocentric frame.
        foreach (CelestialBody child in celestial.orbitingBodies) {
          colour.a = Math.Max(
              child.MapObject?.uiNode?.VisualIconData.color.a ?? 1,
              colour.a);
        }
      }
      if (colour.a == 0) {
        continue;
      }
      using (DisposableIterator rp2_lines_iterator =
                planetarium.PlanetariumPlotCelestialTrajectoryForPsychohistory(
                    plugin_,
                    celestial.flightGlobalsIndex,
                    main_vessel_guid,
                    main_window_.history_length)) {
        GLLines.PlotRP2Lines(rp2_lines_iterator,
                              colour,
                              GLLines.Style.Faded);
      }
      if (main_vessel_guid != null) {
        using (DisposableIterator rp2_lines_iterator =
                  planetarium.PlanetariumPlotCelestialTrajectoryForPredictionOrFlightPlan(
                      plugin_, celestial.flightGlobalsIndex, main_vessel_guid)) {
          GLLines.PlotRP2Lines(rp2_lines_iterator,
                                colour,
                                GLLines.Style.Solid);
        }
      }
    }
  }

  private void RenderPredictionMarkers(string vessel_guid,
                                       XYZ sun_world_position) {
    if (plotting_frame_selector_.target_override) {
      plugin_.RenderedPredictionNodes(
          vessel_guid,
          sun_world_position,
          MapNodePool.MaxRenderedNodes,
          out DisposableIterator ascending_nodes_iterator,
          out DisposableIterator descending_nodes_iterator);
      plugin_.RenderedPredictionClosestApproaches(
          vessel_guid,
          sun_world_position,
          MapNodePool.MaxRenderedNodes,
          out DisposableIterator approaches_iterator);
      map_node_pool_.RenderMarkers(
          ascending_nodes_iterator,
          MapObject.ObjectType.AscendingNode,
          MapNodePool.NodeSource.Prediction,
          plotting_frame_selector_);
      map_node_pool_.RenderMarkers(
          descending_nodes_iterator,
          MapObject.ObjectType.DescendingNode,
          MapNodePool.NodeSource.Prediction,
          plotting_frame_selector_);
      map_node_pool_.RenderMarkers(
          approaches_iterator,
          MapObject.ObjectType.ApproachIntersect,
          MapNodePool.NodeSource.Prediction,
          plotting_frame_selector_);
    } else {
      foreach (CelestialBody celestial in
               plotting_frame_selector_.FixedBodies()) {
        plugin_.RenderedPredictionApsides(
            vessel_guid,
            celestial.flightGlobalsIndex,
            sun_world_position,
            MapNodePool.MaxRenderedNodes,
            out DisposableIterator apoapsis_iterator,
            out DisposableIterator periapsis_iterator);
        map_node_pool_.RenderMarkers(
            apoapsis_iterator,
            MapObject.ObjectType.Apoapsis,
            MapNodePool.NodeSource.Prediction,
            plotting_frame_selector_);
        map_node_pool_.RenderMarkers(
            periapsis_iterator,
            MapObject.ObjectType.Periapsis,
            MapNodePool.NodeSource.Prediction,
            plotting_frame_selector_);
      }
      plugin_.RenderedPredictionNodes(
          vessel_guid,
          sun_world_position,
          MapNodePool.MaxRenderedNodes,
          out DisposableIterator ascending_nodes_iterator,
          out DisposableIterator descending_nodes_iterator);
      map_node_pool_.RenderMarkers(
          ascending_nodes_iterator,
          MapObject.ObjectType.AscendingNode,
          MapNodePool.NodeSource.Prediction,
          plotting_frame_selector_);
      map_node_pool_.RenderMarkers(
          descending_nodes_iterator,
          MapObject.ObjectType.DescendingNode,
          MapNodePool.NodeSource.Prediction,
          plotting_frame_selector_);
    }
  }

  private void RenderFlightPlanMarkers(string vessel_guid,
                                       XYZ sun_world_position) {
    if (plotting_frame_selector_.target_override) {
      plugin_.FlightPlanRenderedNodes(
          vessel_guid,
          sun_world_position,
          MapNodePool.MaxRenderedNodes,
          out DisposableIterator ascending_nodes_iterator,
          out DisposableIterator descending_nodes_iterator);
      plugin_.FlightPlanRenderedClosestApproaches(
          vessel_guid,
          sun_world_position,
          MapNodePool.MaxRenderedNodes,
          out DisposableIterator approaches_iterator);
      map_node_pool_.RenderMarkers(
          ascending_nodes_iterator,
          MapObject.ObjectType.AscendingNode,
          MapNodePool.NodeSource.FlightPlan,
          plotting_frame_selector_);
      map_node_pool_.RenderMarkers(
          descending_nodes_iterator,
          MapObject.ObjectType.DescendingNode,
          MapNodePool.NodeSource.FlightPlan,
          plotting_frame_selector_);
      map_node_pool_.RenderMarkers(
          approaches_iterator,
          MapObject.ObjectType.ApproachIntersect,
          MapNodePool.NodeSource.FlightPlan,
          plotting_frame_selector_);
    } else {
      foreach (CelestialBody celestial in
               plotting_frame_selector_.FixedBodies()) {
        plugin_.FlightPlanRenderedApsides(
            vessel_guid,
            celestial.flightGlobalsIndex,
            sun_world_position,
            MapNodePool.MaxRenderedNodes,
            out DisposableIterator apoapsis_iterator,
            out DisposableIterator periapsis_iterator);
        map_node_pool_.RenderMarkers(
            apoapsis_iterator,
            MapObject.ObjectType.Apoapsis,
            MapNodePool.NodeSource.FlightPlan,
            plotting_frame_selector_);
        map_node_pool_.RenderMarkers(
            periapsis_iterator,
            MapObject.ObjectType.Periapsis,
            MapNodePool.NodeSource.FlightPlan,
            plotting_frame_selector_);
      }
      plugin_.FlightPlanRenderedNodes(
          vessel_guid,
          sun_world_position,
          MapNodePool.MaxRenderedNodes,
          out DisposableIterator ascending_nodes_iterator,
          out DisposableIterator descending_nodes_iterator);
      map_node_pool_.RenderMarkers(
          ascending_nodes_iterator,
          MapObject.ObjectType.AscendingNode,
          MapNodePool.NodeSource.FlightPlan,
          plotting_frame_selector_);
      map_node_pool_.RenderMarkers(
          descending_nodes_iterator,
          MapObject.ObjectType.DescendingNode,
          MapNodePool.NodeSource.FlightPlan,
          plotting_frame_selector_);
    }
  }

  private void Cleanup() {
    UnityEngine.Object.Destroy(map_renderer_);
    map_renderer_ = null;
    map_node_pool_.Clear();
    LockClearing();
    Interface.DeletePlugin(ref plugin_);
    previous_display_mode_ = null;
    navball_changed_ = true;
  }

  private void UpdateRenderingFrame(
      NavigationFrameParameters frame_parameters) {
    plugin_.SetPlottingFrame(frame_parameters);
    var frame_type =
        (ReferenceFrameSelector.FrameType)frame_parameters.extension;
    if (frame_type != ReferenceFrameSelector.FrameType.BODY_SURFACE) {
      last_non_surface_frame_type_ = frame_type;
    }
    navball_changed_ = true;
    reset_rsas_target_ = true;
  }

  private static void InitializeIntegrators(
      IntPtr plugin,
      ConfigNode numerics_blueprint) {
    if (numerics_blueprint == null) {
      return;
    }
    ConfigNode ephemeris_parameters =
        numerics_blueprint.GetAtMostOneNode("ephemeris");
    if (ephemeris_parameters != null) {
      plugin.InitializeEphemerisParameters(
          ConfigNodeParsers.NewConfigurationAccuracyParameters(
              ephemeris_parameters),
          ConfigNodeParsers.NewConfigurationFixedStepParameters(
              ephemeris_parameters));
    }

    ConfigNode history_parameters =
        numerics_blueprint.GetAtMostOneNode("history");
    if (history_parameters != null) {
      plugin.InitializeHistoryParameters(
          ConfigNodeParsers.NewConfigurationFixedStepParameters(
              history_parameters));
    }

    ConfigNode psychohistory_parameters =
        numerics_blueprint.GetAtMostOneNode("psychohistory");
    if (psychohistory_parameters != null) {
      plugin.InitializePsychohistoryParameters(
          ConfigNodeParsers.NewConfigurationAdaptiveStepParameters(
              psychohistory_parameters));
    }
  }

  private void ResetPlugin() {
  try {
    Cleanup();
    RemoveBuggyTidalLocking();
    Dictionary<string, ConfigNode> name_to_gravity_model = null;
    ConfigNode gravity_model = GameDatabase.Instance.GetAtMostOneNode(
        principia_gravity_model_config_name_);
    ConfigNode initial_state = GameDatabase.Instance.GetAtMostOneNode(
        principia_initial_state_config_name_);
    ConfigNode numerics_blueprint = GameDatabase.Instance.GetAtMostOneNode(
        principia_numerics_blueprint_config_name_);
    if (gravity_model != null) {
      name_to_gravity_model = gravity_model.GetNodes("body").ToDictionary(
                                  node => node.GetUniqueValue("name"));
    }
    if (initial_state != null) {
      if (name_to_gravity_model == null) {
        Log.Fatal("Cartesian config without gravity models");
      }
      // Note that |game_epoch| is not in the astronomy proto, as it is
      // KSP-specific: it is the |Instant| corresponding to KSP's
      // UniversalTime 0.  It is passed as an argument to
      // |generate_configuration|.
      plugin_ = Interface.NewPlugin(
          initial_state.GetUniqueValue("game_epoch"),
          initial_state.GetUniqueValue("solar_system_epoch"),
          Planetarium.InverseRotAngle);
      InitializeIntegrators(plugin_, numerics_blueprint);
      var name_to_initial_state = initial_state.GetNodes("body").ToDictionary(
                                      node => node.GetUniqueValue("name"));
      BodyProcessor insert_body = body => {
        Log.Info("Inserting " + body.name + "...");
        if (!name_to_gravity_model.TryGetValue(
                body.name,
                out ConfigNode body_gravity_model)) {
          Log.Fatal("missing gravity model for " + body.name);
        }
        if (!name_to_initial_state.TryGetValue(
                body.name,
                out ConfigNode body_initial_state)) {
          Log.Fatal("missing Cartesian initial state for " + body.name);
        }
        int? parent_index = body.orbit?.referenceBody.flightGlobalsIndex;
        // GetUniqueValue resp. GetAtMostOneValue corresponding to required
        // resp. optional in principia.serialization.GravityModel.Body.
        var body_parameters =
            ConfigNodeParsers.NewCartesianBodyParameters(body,
                                                         body_gravity_model);
        // GetUniqueValue since these are all required fields in
        // principia.serialization.InitialState.Cartesian.Body.
        plugin_.InsertCelestialAbsoluteCartesian(
            celestial_index : body.flightGlobalsIndex,
            parent_index    : parent_index,
            body_parameters : body_parameters,
            x               : body_initial_state.GetUniqueValue("x"),
            y               : body_initial_state.GetUniqueValue("y"),
            z               : body_initial_state.GetUniqueValue("z"),
            vx              : body_initial_state.GetUniqueValue("vx"),
            vy              : body_initial_state.GetUniqueValue("vy"),
            vz              : body_initial_state.GetUniqueValue("vz"));
      };
      insert_body(Planetarium.fetch.Sun);
      ApplyToBodyTree(insert_body);
      plugin_.EndInitialization();
    } else {
      // We create the plugin at J2000 (a.k.a. Instant{}), rather than
      // |Planetarium.GetUniversalTime()|, in order to get a deterministic
      // initial state.
      plugin_ = Interface.NewPlugin("JD2451545", "JD2451545",
                                    Planetarium.InverseRotAngle);
      InitializeIntegrators(plugin_, numerics_blueprint);
      BodyProcessor insert_body = body => {
        Log.Info("Inserting " + body.name + "...");
        ConfigNode body_gravity_model = null;
        if (name_to_gravity_model?.TryGetValue(
                body.name,
                out body_gravity_model) == true) {
          Log.Info("using custom gravity model");
        }
        Orbit orbit = unmodified_orbits_.GetValueOrNull(body);
        var body_parameters =
            ConfigNodeParsers.NewKeplerianBodyParameters(body,
                                                         body_gravity_model);
        plugin_.InsertCelestialJacobiKeplerian(
            celestial_index    : body.flightGlobalsIndex,
            parent_index       : orbit?.referenceBody.flightGlobalsIndex,
            body_parameters    : body_parameters,
            keplerian_elements : orbit?.Elements());
      };
      insert_body(Planetarium.fetch.Sun);
      ApplyToBodyTree(insert_body);
      plugin_.EndInitialization();
    }
    if (Planetarium.GetUniversalTime() > plugin_.CurrentTime()) {
      // Make sure that the plugin has caught up with the game before existing
      // vessels are added.
      plugin_.AdvanceTime(Planetarium.GetUniversalTime(),
                          Planetarium.InverseRotAngle);
    }
    must_set_plotting_frame_ = true;
  } catch (Exception e) {
    Log.Fatal($"Exception while resetting plugin: {e}");
  }
  }

  private void RemoveBuggyTidalLocking() {
    ApplyToBodyTree(body => body.tidallyLocked = false);
  }
}

}  // namespace ksp_plugin_adapter
}  // namespace principia<|MERGE_RESOLUTION|>--- conflicted
+++ resolved
@@ -972,11 +972,8 @@
               vessel.mainBody.flightGlobalsIndex,
               main_body_degrees_of_freedom,
               degrees_of_freedom,
-<<<<<<< HEAD
+              (WXYZ)(UnityEngine.QuaternionD)part.rb.rotation,
               (XYZ)(Vector3d)(part.rb.rotation * part.rb.angularVelocity),
-=======
-              (WXYZ)(UnityEngine.QuaternionD)part.rb.rotation,
->>>>>>> fce1277f
               Δt);
           if (part_id_to_intrinsic_force_.ContainsKey(part.flightID)) {
             // When a Kerbal is doing an EVA and holding on to a ladder, the
