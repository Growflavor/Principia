
#pragma once

#include "quantities/tuples.hpp"

#include <algorithm>
#include <cstddef>
#include <tuple>
#include <utility>

#include "base/not_constructible.hpp"

namespace principia {
namespace quantities {
namespace internal_tuples {

using base::not_constructible;

// A helper for getting the type of an element even for an index that is not in
// range.  In that case, the member Type is defined to be void.  Doing this with
// conditional_t is awkward.
template<typename Tuple, std::size_t index,
         bool in_range = (index < std::tuple_size_v<Tuple>)>
struct TupleElementOrVoid;

template<typename Tuple, std::size_t index>
struct TupleElementOrVoid<Tuple, index, false> {
  using Type = void;
};

template<typename Tuple, std::size_t index>
struct TupleElementOrVoid<Tuple, index, true> {
  using Type = std::tuple_element_t<index, Tuple>;
};

<<<<<<< HEAD
template<template<typename...> typename Transform,
         typename... Tuples>
struct ApplyGenerator {
  template<std::size_t index>
  using ResultElement =
      Transform<typename TupleElementOrVoid<Tuples, index>::Type...>;

  template<typename index_sequence>
  struct Result;

  template<std::size_t... indices>
  struct Result<std::index_sequence<indices...>> {
    using Type = std::tuple<ResultElement<indices>...>;
  };

  static constexpr std::size_t result_size = std::max({std::tuple_size_v<Tuples>...});

  using Type = typename Result<std::make_index_sequence<result_size>>::Type;
=======
template<template<typename> class Transform,
         typename Tuple, std::size_t... indices>
struct ApplyGenerator<Transform, Tuple, std::index_sequence<indices...>>
    : not_constructible {
  using Type = std::tuple<Transform<std::tuple_element_t<indices, Tuple>>...>;
};

template<template<typename, typename> class Transform,
         typename LTuple, typename RTuple, std::size_t... indices>
struct Apply2Generator<Transform, LTuple, RTuple,
                       std::index_sequence<indices...>>
    : not_constructible {
  using Type = std::tuple<
      Transform<typename TupleElementOrVoid<LTuple, indices>::Type,
                typename TupleElementOrVoid<RTuple, indices>::Type>...>;
>>>>>>> ca18c647
};

template<typename Value, typename Argument, int n, std::size_t... orders>
struct DerivativesGenerator<Value, Argument, n,
                            std::index_sequence<orders...>>
    : not_constructible {
  using Type = std::tuple<Derivative<Value, Argument, orders>...>;
};

}  // namespace internal_tuples
}  // namespace quantities
}  // namespace principia<|MERGE_RESOLUTION|>--- conflicted
+++ resolved
@@ -33,7 +33,6 @@
   using Type = std::tuple_element_t<index, Tuple>;
 };
 
-<<<<<<< HEAD
 template<template<typename...> typename Transform,
          typename... Tuples>
 struct ApplyGenerator {
@@ -52,23 +51,6 @@
   static constexpr std::size_t result_size = std::max({std::tuple_size_v<Tuples>...});
 
   using Type = typename Result<std::make_index_sequence<result_size>>::Type;
-=======
-template<template<typename> class Transform,
-         typename Tuple, std::size_t... indices>
-struct ApplyGenerator<Transform, Tuple, std::index_sequence<indices...>>
-    : not_constructible {
-  using Type = std::tuple<Transform<std::tuple_element_t<indices, Tuple>>...>;
-};
-
-template<template<typename, typename> class Transform,
-         typename LTuple, typename RTuple, std::size_t... indices>
-struct Apply2Generator<Transform, LTuple, RTuple,
-                       std::index_sequence<indices...>>
-    : not_constructible {
-  using Type = std::tuple<
-      Transform<typename TupleElementOrVoid<LTuple, indices>::Type,
-                typename TupleElementOrVoid<RTuple, indices>::Type>...>;
->>>>>>> ca18c647
 };
 
 template<typename Value, typename Argument, int n, std::size_t... orders>
