--- conflicted
+++ resolved
@@ -24,34 +24,18 @@
 
 // A helper struct to scan the elements of a tuple and stringify them.
 template<int index, typename... Types>
-<<<<<<< HEAD
-class TupleHelper {
- public:
+struct TupleHelper : not_constructible {
   static void ToMathematicaStrings(std::tuple<Types...> const& tuple,
                                    std::vector<std::string>& expressions) {
-=======
-struct TupleHelper : not_constructible {
-  static void ToMathematicaStrings(
-      std::tuple<Types...> const& tuple,
-      not_null<std::vector<std::string>*> const expressions) {
->>>>>>> 3aed7d0b
     TupleHelper<index - 1, Types...>::ToMathematicaStrings(tuple, expressions);
     expressions.push_back(ToMathematica(std::get<index - 1>(tuple)));
   }
 };
 
 template<typename... Types>
-<<<<<<< HEAD
-class TupleHelper<0, Types...> {
- public:
+struct TupleHelper<0, Types...> : not_constructible {
   static void ToMathematicaStrings(std::tuple<Types...> const& tuple,
                                    std::vector<std::string>& expressions) {}
-=======
-struct TupleHelper<0, Types...> : not_constructible {
-  static void ToMathematicaStrings(
-      std::tuple<Types...> const& tuple,
-      not_null<std::vector<std::string>*> const expressions) {}
->>>>>>> 3aed7d0b
 };
 
 }  // namespace
