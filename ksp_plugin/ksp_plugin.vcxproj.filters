--- conflicted
+++ resolved
@@ -53,7 +53,6 @@
     <ClInclude Include="interface_body.hpp">
       <Filter>Source Files</Filter>
     </ClInclude>
-<<<<<<< HEAD
     <ClInclude Include="flight_plan.hpp">
       <Filter>Header Files</Filter>
     </ClInclude>
@@ -61,9 +60,9 @@
       <Filter>Header Files</Filter>
     </ClInclude>
     <ClInclude Include="burn.hpp">
-=======
+      <Filter>Header Files</Filter>
+    </ClInclude>
     <ClInclude Include="interface.generated.h">
->>>>>>> f22349b1
       <Filter>Header Files</Filter>
     </ClInclude>
   </ItemGroup>
