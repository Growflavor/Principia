﻿
#pragma once

#include <limits>
#include <map>
#include <memory>
#include <set>
#include <string>
#include <utility>
#include <vector>

#include "base/monostable.hpp"
#include "geometry/named_quantities.hpp"
#include "geometry/point.hpp"
#include "gtest/gtest.h"
#include "ksp_plugin/celestial.hpp"
#include "ksp_plugin/frames.hpp"
#include "ksp_plugin/manœuvre.hpp"
#include "ksp_plugin/physics_bubble.hpp"
#include "ksp_plugin/vessel.hpp"
#include "integrators/ordinary_differential_equations.hpp"
#include "physics/body.hpp"
#include "physics/degrees_of_freedom.hpp"
#include "physics/discrete_trajectory.hpp"
#include "physics/dynamic_frame.hpp"
#include "physics/ephemeris.hpp"
#include "physics/frame_field.hpp"
#include "physics/hierarchical_system.hpp"
#include "physics/kepler_orbit.hpp"
#include "quantities/quantities.hpp"
#include "quantities/named_quantities.hpp"
#include "quantities/si.hpp"
#include "serialization/ksp_plugin.pb.h"

namespace principia {

using base::not_null;
using geometry::Displacement;
using geometry::Instant;
using geometry::Point;
using geometry::Rotation;
using integrators::FixedStepSizeIntegrator;
using integrators::AdaptiveStepSizeIntegrator;
using physics::Body;
using physics::DiscreteTrajectory;
using physics::DynamicFrame;
using physics::Ephemeris;
using physics::FrameField;
using physics::Frenet;
using physics::HierarchicalSystem;
using physics::RelativeDegreesOfFreedom;
using physics::RotatingBody;
using quantities::Angle;
using quantities::si::Hour;
using quantities::si::Metre;
using quantities::si::Milli;
using quantities::si::Second;

namespace ksp_plugin {

// The GUID of a vessel, obtained by |v.id.ToString()| in C#. We use this as a
// key in an |std::map|.
using GUID = std::string;
// The index of a body in |FlightGlobals.Bodies|, obtained by
// |b.flightGlobalsIndex| in C#. We use this as a key in an |std::map|.
using Index = int;

class Plugin {
 public:
  Plugin() = delete;
  Plugin(Plugin const&) = delete;
  Plugin(Plugin&&) = delete;
  Plugin& operator=(Plugin const&) = delete;
  Plugin& operator=(Plugin&&) = delete;
  virtual ~Plugin() = default;

  // Constructs a |Plugin|. The current time of that instance is
  // |solar_system_epoch|.  The angle between the axes of |World| and
  // |Barycentric| at |solar_system_epoch| is set to |planetarium_rotation|.
  Plugin(Instant const& game_epoch,
         Instant const& solar_system_epoch,
         Angle const& planetarium_rotation);

  // Inserts a celestial body with index |celestial_index| body |body|,
  // giving it the initial state |initial_state|.
  // If |parent_index| is null, inserts the sun, otherwise the parent of the new
  // body is the body with index |*parent_index|, which must already have been
  // inserted.  Hierarchical initialization must not be ongoing.
  virtual void InsertCelestialAbsoluteCartesian(
      Index const celestial_index,
      std::experimental::optional<Index> const& parent_index,
      DegreesOfFreedom<Barycentric> const& initial_state,
      not_null<std::unique_ptr<MassiveBody const>> body);

  // Hierarchical initialization must be ongoing.
  virtual void InsertCelestialJacobiKeplerian(
      Index const celestial_index,
      std::experimental::optional<Index> const& parent_index,
      std::experimental::optional<
          physics::KeplerianElements<Barycentric>> const& keplerian_elements,
      not_null<std::unique_ptr<MassiveBody>> body);

  // Ends initialization.  The sun must have been inserted.
  virtual void EndInitialization();

  // Returns true iff this is the unstable KSP stock system.  Must be called
  // after initialization.
  virtual bool IsKspStockSystem() const;

  // Sets the parent of the celestial body with index |celestial_index| to the
  // one with index |parent_index|. Both bodies must already have been
  // inserted. Must be called after initialization.
  // For a KSP |CelestialBody| |b|, the arguments correspond to
  // |b.flightGlobalsIndex|, |b.orbit.referenceBody.flightGlobalsIndex|.
  virtual void UpdateCelestialHierarchy(Index const celestial_index,
                                        Index const parent_index) const;

  // Sets the celestial whose axis of rotation will coincide with the |Alice|
  // z axis.
  virtual void SetMainBody(Index const index);
  virtual Rotation<BodyWorld, World> CelestialRotation(Index const index) const;
  virtual Rotation<CelestialSphere, World> CelestialSphereRotation() const;

  virtual Time RotationPeriod(Index const celestial_index) const;
  virtual Angle InitialRotation(Index const celestial_index) const;

  // Inserts a new vessel with GUID |vessel_guid| if it does not already exist,
  // and flags the vessel with GUID |vessel_guid| so it is kept when calling
  // |AdvanceTime|. The parent body for the vessel is set to the one with index
  // |parent_index|. It must already have been inserted using
  // |InsertCelestial|.
  // Returns true if a new vessel was inserted. In that case,
  // |SetVesselStateOffset| must be called with the same GUID before the
  // next call to |AdvanceTime|, |VesselDisplacementFromParent| or
  // |VesselParentRelativeVelocity|, so that the initial state of the new
  // vessel is known. Must be called after initialization.
  // For a KSP |Vessel| |v|, the arguments correspond to
  // |v.id|, |v.orbit.referenceBody.flightGlobalsIndex|.
  virtual bool InsertOrKeepVessel(GUID const& vessel_guid,
                                  Index const parent_index);

  // Set the position and velocity of the vessel with GUID |vessel_guid|
  // relative to its parent at current time. |SetVesselStateOffset| must only
  // be called once per vessel. Must be called after initialization.
  // For a KSP |Vessel| |v|, the arguments correspond to
  // |v.id.ToString()|,
  // |{v.orbit.pos, v.orbit.vel}|.
  virtual void SetVesselStateOffset(
      GUID const& vessel_guid,
      RelativeDegreesOfFreedom<AliceSun> const& from_parent);

  // Simulates the system until instant |t|. All vessels that have not been
  // refreshed by calling |InsertOrKeepVessel| since the last call to
  // |AdvanceTime| will be removed.  Sets |current_time_| to |t|.
  // Must be called after initialization.  |t| must be greater than
  // |current_time_|.  If |PhysicsBubble::AddVesselToNext| was called since the
  // last call to |AdvanceTime|, |PhysicsBubble::DisplacementCorrection| and
  // |PhysicsBubble::DisplacementVelocity| must have been called too.
  // |planetarium_rotation| is the value of KSP's |Planetarium.InverseRotAngle|
  // at instant |t|, which provides the rotation between the |World| axes and
  // the |Barycentric| axes (we don't use Planetarium.Rotation since it
  // undergoes truncation to single-precision even though it's a double-
  // precision value).  Note that KSP's |Planetarium.InverseRotAngle| is in
  // degrees.
  virtual void AdvanceTime(Instant const& t, Angle const& planetarium_rotation);

  // Forgets the histories of the |celestials_| and of the vessels before |t|.
  virtual void ForgetAllHistoriesBefore(Instant const& t) const;

  // Returns the displacement and velocity of the vessel with GUID |vessel_guid|
  // relative to its parent at current time. For a KSP |Vessel| |v|, the
  // argument corresponds to  |v.id.ToString()|, the return value to
  // |{v.orbit.pos, v.orbit.vel}|.
  // A vessel with GUID |vessel_guid| must have been inserted and kept. Must
  // be called after initialization.
  virtual RelativeDegreesOfFreedom<AliceSun> VesselFromParent(
      GUID const& vessel_guid) const;

  // Returns the displacement and velocity of the celestial at index
  // |celestial_index| relative to its parent at current time. For a KSP
  // |CelestialBody| |b|, the argument corresponds to |b.flightGlobalsIndex|,
  // the return value to |{b.orbit.pos, b.orbit.vel}|.
  // A celestial with index |celestial_index| must have been inserted, and it
  // must not be the sun. Must be called after initialization.
  virtual RelativeDegreesOfFreedom<AliceSun> CelestialFromParent(
      Index const celestial_index) const;

  // Updates the prediction for the vessel with guid |vessel_guid|.
  void UpdatePrediction(GUID const& vessel_guid) const;

  virtual void CreateFlightPlan(GUID const& vessel_guid,
                                Instant const& final_time,
                                Mass const& initial_mass) const;

  // Returns a polygon in |World| space depicting the trajectory of the vessel
  // with the given |GUID| in the frame defined by the current
  // |plotting_frame_|.
  // |sun_world_position| is the current position of the sun in |World| space as
  // returned by |Planetarium.fetch.Sun.position|.  It is used to define the
  // relation between |WorldSun| and |World|.  No transfer of ownership.
  virtual not_null<std::unique_ptr<DiscreteTrajectory<World>>>
  RenderedVesselTrajectory(GUID const& vessel_guid,
                           Position<World> const& sun_world_position) const;

  // Returns a polygon in |World| space depicting the trajectory of
  // |predicted_vessel_| from |CurrentTime()| to
  // |CurrentTime() + prediction_length_| in the current |plotting_frame_|.
  // |sun_world_position| is the current position of the sun in |World| space as
  // returned by |Planetarium.fetch.Sun.position|.  It is used to define the
  // relation between |WorldSun| and |World|.
  // No transfer of ownership.
  // |predicted_vessel_| must have been set, and |AdvanceTime()| must have been
  // called after |predicted_vessel_| was set.
  virtual not_null<std::unique_ptr<DiscreteTrajectory<World>>>
  RenderedPrediction(GUID const& vessel_guid,
                     Position<World> const& sun_world_position) const;

  // A utility for |RenderedPrediction| and |RenderedVesselTrajectory|,
  // returns a |Positions| object corresponding to the trajectory defined by
  // |begin| and |end|, as seen in the current |plotting_frame_|.
  // TODO(phl): Use this directly in the interface and remove the other
  // |Rendered...|.
  virtual not_null<std::unique_ptr<DiscreteTrajectory<World>>>
  RenderedTrajectoryFromIterators(
      DiscreteTrajectory<Barycentric>::Iterator const& begin,
      DiscreteTrajectory<Barycentric>::Iterator const& end,
      Position<World> const& sun_world_position) const;

  virtual void ComputeAndRenderApsides(
      Index const celestial_index,
      DiscreteTrajectory<Barycentric>::Iterator const& begin,
      DiscreteTrajectory<Barycentric>::Iterator const& end,
      Position<World> const& sun_world_position,
      std::unique_ptr<DiscreteTrajectory<World>>& apoapsides,
      std::unique_ptr<DiscreteTrajectory<World>>& periapsides) const;

  virtual void SetPredictionLength(Time const& t);

  virtual void SetPredictionAdaptiveStepParameters(
      Ephemeris<Barycentric>::AdaptiveStepParameters const&
          prediction_adaptive_step_parameters);

  virtual bool HasVessel(GUID const& vessel_guid) const;
  virtual not_null<Vessel*> GetVessel(GUID const& vessel_guid) const;

  virtual not_null<std::unique_ptr<NavigationFrame>>
  NewBodyCentredNonRotatingNavigationFrame(
      Index const reference_body_index) const;

  virtual not_null<std::unique_ptr<NavigationFrame>>
  NewBarycentricRotatingNavigationFrame(Index const primary_index,
                                        Index const secondary_index) const;

  virtual void SetPlottingFrame(
      not_null<std::unique_ptr<NavigationFrame>> plotting_frame);
  virtual not_null<NavigationFrame const*> GetPlottingFrame() const;

  virtual Position<World> PlotBarycentricPosition(
      Instant const& t,
      Position<Barycentric> const& position,
      Position<World> const& sun_world_position) const;

  // Creates |next_physics_bubble_| if it is null.  Adds the vessel with GUID
  // |vessel_guid| to |next_physics_bubble_->vessels| with a list of pointers to
  // the |Part|s in |parts|.  Merges |parts| into |next_physics_bubble_->parts|.
  // Marks the vessel as dirty.
  // A vessel with GUID |vessel_guid| must have been inserted and kept.  The
  // vessel with GUID |vessel_guid| must not already be in
  // |next_physics_bubble_->vessels|.  |parts| must not contain a |PartId|
  // already in |next_physics_bubble_->parts|.
  virtual void AddVesselToNextPhysicsBubble(GUID const& vessel_guid,
                                            std::vector<IdAndOwnedPart> parts);

  // Returns |bubble_.empty()|.
  virtual bool PhysicsBubbleIsEmpty() const;

  // Computes and returns |current_physics_bubble_->displacement_correction|.
  // This is the |World| shift to be applied to the physics bubble in order for
  // it to be in the correct position.
  virtual Displacement<World> BubbleDisplacementCorrection(
      Position<World> const& sun_world_position) const;
  // Computes and returns |current_physics_bubble_->velocity_correction|.
  // This is the |World| shift to be applied to the physics bubble in order for
  // it to have the correct velocity.
  virtual Velocity<World> BubbleVelocityCorrection(
      Index const reference_body_index) const;

  // The navball field at |current_time| for the current |plotting_frame_|.
  virtual FrameField<World> Navball(
      Position<World> const& sun_world_position) const;

  // The unit tangent, normal, or binormal vector to the trajectory of the
  // vessel with the given GUID in the current |plotting_frame_|.
  virtual Vector<double, World> VesselTangent(GUID const& vessel_guid) const;
  virtual Vector<double, World> VesselNormal(GUID const& vessel_guid) const;
  virtual Vector<double, World> VesselBinormal(GUID const& vessel_guid) const;

  virtual Velocity<World> VesselVelocity(GUID const& vessel_guid) const;

  // Returns
  // |sun_looking_glass.Inverse().Forget() * PlanetariumRotation().Forget()|.
  virtual OrthogonalMap<Barycentric, WorldSun> BarycentricToWorldSun() const;

  virtual Instant GameEpoch() const;
  virtual bool MustRotateBodies() const;

  virtual Instant CurrentTime() const;

  // Must be called after initialization.
  virtual void WriteToMessage(
      not_null<serialization::Plugin*> const message) const;
  static not_null<std::unique_ptr<Plugin>> ReadFromMessage(
      serialization::Plugin const& message);

 private:
  using GUIDToOwnedVessel = std::map<GUID, not_null<std::unique_ptr<Vessel>>>;
  using GUIDToUnownedVessel = std::map<GUID, not_null<Vessel*> const>;
  using IndexToOwnedCelestial =
      std::map<Index, not_null<std::unique_ptr<Celestial>>>;
  using NewtonianMotionEquation =
      Ephemeris<Barycentric>::NewtonianMotionEquation;
  using IndexToMassiveBody =
      std::map<Index, not_null<std::unique_ptr<MassiveBody const>>>;
  using IndexToDegreesOfFreedom =
      std::map<Index, DegreesOfFreedom<Barycentric>>;
  using Trajectories = std::vector<not_null<DiscreteTrajectory<Barycentric>*>>;

  // This constructor should only be used during deserialization.  All vessels
  // are added to |kept_vessels_|  The resulting plugin is not |initializing_|.
  Plugin(GUIDToOwnedVessel vessels,
         IndexToOwnedCelestial celestials,
         not_null<std::unique_ptr<PhysicsBubble>> bubble,
         std::unique_ptr<Ephemeris<Barycentric>> ephemeris,
         Ephemeris<Barycentric>::FixedStepParameters const& history_parameters,
         Ephemeris<Barycentric>::AdaptiveStepParameters const&
             prolongation_parameters,
         Ephemeris<Barycentric>::AdaptiveStepParameters const&
             prediction_parameters,
         Angle const& planetarium_rotation,
         Instant const& game_epoch,
         Instant const& current_time,
         Index const sun_index,
         bool const is_pre_cardano);

  // We virtualize this function for testing purposes.
  // Requires |absolute_initialization_| and consumes it.
  virtual void InitializeEphemerisAndSetCelestialTrajectories();

  not_null<std::unique_ptr<Vessel>> const& find_vessel_by_guid_or_die(
      GUID const& vessel_guid) const;

  // The rotation between the |AliceWorld| basis at |current_time_| and the
  // |Barycentric| axes. Since |AliceSun| is not a rotating reference frame,
  // this change of basis is all that's required to convert relative velocities
  // or displacements between simultaneous events.
  Rotation<Barycentric, AliceSun> PlanetariumRotation() const;

  // Utilities for |AdvanceTime|.

  // Remove vessels not in |kept_vessels_|, and clears |kept_vessels_|.
  void FreeVessels();
  // Evolves the trajectory of the |current_physics_bubble_|.
  void EvolveBubble(Instant const& t);

  Vector<double, World> FromVesselFrenetFrame(
      Vessel const& vessel,
      Vector<double, Frenet<Navigation>> const& vector) const;

  // Fill |celestials| using the |index| and |parent_index| fields found in
  // |celestial_messages| (which may be pre- or post-Bourbaki).
  template<typename T>
  static void ReadCelestialsFromMessages(
    Ephemeris<Barycentric> const& ephemeris,
    google::protobuf::RepeatedPtrField<T> const& celestial_messages,
    not_null<IndexToOwnedCelestial*> const celestials);

  // Computes a fingerprint for the parameters passed to
  // |InsertCelestialJacobiKeplerian|.
  static std::uint64_t FingerprintCelestialJacobiKeplerian(
      Index const celestial_index,
      std::experimental::optional<Index> const& parent_index,
      std::experimental::optional<
          physics::KeplerianElements<Barycentric>> const& keplerian_elements,
      MassiveBody const& body);

  GUIDToOwnedVessel vessels_;
  IndexToOwnedCelestial celestials_;

  // The vessels that will be kept during the next call to |AdvanceTime|.
  std::set<not_null<Vessel const*>> kept_vessels_;

  not_null<std::unique_ptr<PhysicsBubble>> const bubble_;

  struct AbsoluteInitializationObjects {
    IndexToMassiveBody bodies;
    IndexToDegreesOfFreedom initial_state;
  };
  std::experimental::optional<AbsoluteInitializationObjects>
      absolute_initialization_;

  struct HierarchicalInitializationObjects {
    HierarchicalInitializationObjects(
        not_null<std::unique_ptr<MassiveBody const>> sun)
        : system(std::move(sun)) {}
    HierarchicalSystem<Barycentric> system;
    std::map<Index, MassiveBody const*> indices_to_bodies;
    std::map<Index, std::experimental::optional<Index>> parents;
  };
  std::experimental::optional<HierarchicalInitializationObjects>
      hierarchical_initialization_;

  // Null if and only if |initializing_|.
  // TODO(egg): optional.
  std::unique_ptr<Ephemeris<Barycentric>> ephemeris_;

  // The parameters for computing the various trajectories.
  Ephemeris<Barycentric>::FixedStepParameters history_parameters_;
  Ephemeris<Barycentric>::AdaptiveStepParameters prolongation_parameters_;
  Ephemeris<Barycentric>::AdaptiveStepParameters prediction_parameters_;
  Time prediction_length_ = 1 * Hour;

  // Whether initialization is ongoing.
  base::Monostable initializing_;

  Angle planetarium_rotation_;
  // The game epoch in real time.
  Instant const game_epoch_;
  // The current in-game universal time.
  Instant current_time_;

  Celestial* sun_ = nullptr;  // Not owning, not null after InsertSun is called.

  // Not null after initialization. |EndInitialization| sets it to the
  // heliocentric frame.
  std::unique_ptr<NavigationFrame> plotting_frame_;

  // Used for detecting and patching the stock system.
  std::set<std::uint64_t> celestial_jacobi_keplerian_fingerprints_;
  bool is_ksp_stock_system_ = false;

<<<<<<< HEAD
  RotatingBody<Barycentric> const* main_body_ = nullptr;
=======
  // Compatibility.
  bool is_pre_cardano_ = false;
>>>>>>> 5fcca7e9

  friend class TestablePlugin;
};

}  // namespace ksp_plugin
}  // namespace principia<|MERGE_RESOLUTION|>--- conflicted
+++ resolved
@@ -438,12 +438,10 @@
   std::set<std::uint64_t> celestial_jacobi_keplerian_fingerprints_;
   bool is_ksp_stock_system_ = false;
 
-<<<<<<< HEAD
   RotatingBody<Barycentric> const* main_body_ = nullptr;
-=======
+
   // Compatibility.
   bool is_pre_cardano_ = false;
->>>>>>> 5fcca7e9
 
   friend class TestablePlugin;
 };
